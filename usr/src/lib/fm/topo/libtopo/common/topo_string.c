/*
 * CDDL HEADER START
 *
 * The contents of this file are subject to the terms of the
 * Common Development and Distribution License, Version 1.0 only
 * (the "License").  You may not use this file except in compliance
 * with the License.
 *
 * You can obtain a copy of the license at usr/src/OPENSOLARIS.LICENSE
 * or http://www.opensolaris.org/os/licensing.
 * See the License for the specific language governing permissions
 * and limitations under the License.
 *
 * When distributing Covered Code, include this CDDL HEADER in each
 * file and include the License file at usr/src/OPENSOLARIS.LICENSE.
 * If applicable, add the following below this CDDL HEADER, with the
 * fields enclosed by brackets "[]" replaced with your own identifying
 * information: Portions Copyright [yyyy] [name of copyright owner]
 *
 * CDDL HEADER END
 */
/*
 * Copyright 2006 Sun Microsystems, Inc.  All rights reserved.
 * Use is subject to license terms.
 */
/*
 * Copyright 2019 Joyent, Inc.
 * Copyright 2023 Oxide computer Company
 */

#include <strings.h>
#include <ctype.h>
#include <fm/libtopo.h>
#include <fm/topo_mod.h>
#include <topo_alloc.h>

char *
topo_hdl_strdup(topo_hdl_t *thp, const char *s)
{
	char *p;

	if (s != NULL)
		p = topo_hdl_alloc(thp, strlen(s) + 1);
	else
		p = NULL;

	if (p != NULL)
		(void) strcpy(p, s);

	return (p);
}

void
topo_hdl_strfree(topo_hdl_t *thp, char *s)
{
	if (s != NULL)
		topo_hdl_free(thp, s, strlen(s) + 1);
}

void
topo_hdl_strfreev(topo_hdl_t *thp, char **strarr, uint_t nelem)
{
	for (uint_t i = 0; i < nelem; i++)
		topo_hdl_strfree(thp, strarr[i]);

	topo_hdl_free(thp, strarr, (nelem * sizeof (char *)));
}

char *
topo_mod_strdup(topo_mod_t *mod, const char *s)
{
	return (topo_hdl_strdup(mod->tm_hdl, s));
}

int
topo_hdl_vasprintf(topo_hdl_t *thp, char **str, const char *fmt, va_list ap)
{
	int len, ret;

	*str = NULL;
	len = vsnprintf(NULL, 0, fmt, ap);
	if (len < 0) {
		return (len);
	}

	if (len == INT_MAX) {
		return (-1);
	}
	len++;

	*str = topo_hdl_alloc(thp, len);
	if (*str == NULL) {
		return (-1);
	}

	/*
	 * If an attempt to format a given string is inconsistent, then that
	 * means something is extremely wrong and we're not going to try again
	 * and leave that ultimately to the caller to deal with as it suggests
<<<<<<< HEAD
	 * they were changing something about the arguments itself. While
=======
	 * they were changing something about the arguments themselves. While
>>>>>>> cf4e3805
	 * asprintf(3C) does loop on this, we are not as forgiving.
	 */
	ret = vsnprintf(*str, len, fmt, ap);
	if (ret < 0 || ret + 1 != len) {
		topo_hdl_free(thp, *str, len + 1);
		*str = NULL;
		return (-1);
	}

	return (ret);
}

int
topo_hdl_asprintf(topo_hdl_t *thp, char **str, const char *fmt, ...)
{
	int ret;
	va_list ap;

	va_start(ap, fmt);
	ret = topo_hdl_vasprintf(thp, str, fmt, ap);
	va_end(ap);
	return (ret);
}

int
topo_mod_vasprintf(topo_mod_t *mod, char **str, const char *fmt, va_list ap)
{
	return (topo_hdl_vasprintf(mod->tm_hdl, str, fmt, ap));
}

int
topo_mod_asprintf(topo_mod_t *mod, char **str, const char *fmt, ...)
{
	int ret;
	va_list ap;

	va_start(ap, fmt);
	ret = topo_hdl_vasprintf(mod->tm_hdl, str, fmt, ap);
	va_end(ap);
	return (ret);
}

void
topo_mod_strfree(topo_mod_t *mod, char *s)
{
	topo_hdl_strfree(mod->tm_hdl, s);
}

void
topo_mod_strfreev(topo_mod_t *mod, char **strarr, uint_t nelem)
{
	topo_hdl_strfreev(mod->tm_hdl, strarr, nelem);
}

const char *
topo_strbasename(const char *s)
{
	const char *p = strrchr(s, '/');

	if (p == NULL)
		return (s);

	return (++p);
}

char *
topo_strdirname(char *s)
{
	static char slash[] = "/";
	static char dot[] = ".";
	char *p;

	if (s == NULL || *s == '\0')
		return (dot);

	for (p = s + strlen(s); p != s && *--p == '/'; )
		continue;

	if (p == s && *p == '/')
		return (slash);

	while (p != s) {
		if (*--p == '/') {
			while (*p == '/' && p != s)
				p--;
			*++p = '\0';
			return (s);
		}
	}

	return (dot);
}

ulong_t
topo_strhash(const char *key)
{
	ulong_t g, h = 0;
	const char *p;

	for (p = key; *p != '\0'; p++) {
		h = (h << 4) + *p;

		if ((g = (h & 0xf0000000)) != 0) {
			h ^= (g >> 24);
			h ^= g;
		}
	}

	return (h);
}

/*
 * Transform string s inline, converting each embedded C escape sequence string
 * to the corresponding character.  For example, the substring "\n" is replaced
 * by an inline '\n' character.  The length of the resulting string is returned.
 */
size_t
topo_stresc2chr(char *s)
{
	char *p, *q, c;
	int esc = 0;
	int x;

	for (p = q = s; (c = *p) != '\0'; p++) {
		if (esc) {
			switch (c) {
			case '0':
			case '1':
			case '2':
			case '3':
			case '4':
			case '5':
			case '6':
			case '7':
				c -= '0';
				p++;

				if (*p >= '0' && *p <= '7') {
					c = c * 8 + *p++ - '0';

					if (*p >= '0' && *p <= '7')
						c = c * 8 + *p - '0';
					else
						p--;
				} else
					p--;

				*q++ = c;
				break;

			case 'a':
				*q++ = '\a';
				break;
			case 'b':
				*q++ = '\b';
				break;
			case 'f':
				*q++ = '\f';
				break;
			case 'n':
				*q++ = '\n';
				break;
			case 'r':
				*q++ = '\r';
				break;
			case 't':
				*q++ = '\t';
				break;
			case 'v':
				*q++ = '\v';
				break;

			case 'x':
				for (x = 0; (c = *++p) != '\0'; ) {
					if (c >= '0' && c <= '9')
						x = x * 16 + c - '0';
					else if (c >= 'a' && c <= 'f')
						x = x * 16 + c - 'a' + 10;
					else if (c >= 'A' && c <= 'F')
						x = x * 16 + c - 'A' + 10;
					else
						break;
				}
				*q++ = (char)x;
				p--;
				break;

			case '"':
			case '\\':
				*q++ = c;
				break;
			default:
				*q++ = '\\';
				*q++ = c;
			}

			esc = 0;

		} else {
			if ((esc = c == '\\') == 0)
				*q++ = c;
		}
	}

	*q = '\0';
	return ((size_t)(q - s));
}

int
topo_strmatch(const char *s, const char *p)
{
	char c;

	if (p == NULL)
		return (0);

	if (s == NULL)
		s = ""; /* treat NULL string as the empty string */

	do {
		if ((c = *p++) == '\0')
			return (*s == '\0');

		if (c == '*') {
			while (*p == '*')
				p++; /* consecutive *'s can be collapsed */

			if (*p == '\0')
				return (1);

			while (*s != '\0') {
				if (topo_strmatch(s++, p) != 0)
					return (1);
			}

			return (0);
		}
	} while (c == *s++);

	return (0);
}<|MERGE_RESOLUTION|>--- conflicted
+++ resolved
@@ -97,11 +97,7 @@
 	 * If an attempt to format a given string is inconsistent, then that
 	 * means something is extremely wrong and we're not going to try again
 	 * and leave that ultimately to the caller to deal with as it suggests
-<<<<<<< HEAD
-	 * they were changing something about the arguments itself. While
-=======
 	 * they were changing something about the arguments themselves. While
->>>>>>> cf4e3805
 	 * asprintf(3C) does loop on this, we are not as forgiving.
 	 */
 	ret = vsnprintf(*str, len, fmt, ap);
