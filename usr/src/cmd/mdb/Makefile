#
# CDDL HEADER START
#
# The contents of this file are subject to the terms of the
# Common Development and Distribution License (the "License").
# You may not use this file except in compliance with the License.
#
# You can obtain a copy of the license at usr/src/OPENSOLARIS.LICENSE
# or http://www.opensolaris.org/os/licensing.
# See the License for the specific language governing permissions
# and limitations under the License.
#
# When distributing Covered Code, include this CDDL HEADER in each
# file and include the License file at usr/src/OPENSOLARIS.LICENSE.
# If applicable, add the following below this CDDL HEADER, with the
# fields enclosed by brackets "[]" replaced with your own identifying
# information: Portions Copyright [yyyy] [name of copyright owner]
#
# CDDL HEADER END
#

#
# Copyright 2009 Sun Microsystems, Inc.  All rights reserved.
# Use is subject to license terms.
#
# Copyright 2022 Garrett D'Amore
#

include $(SRC)/Makefile.master

.KEEP_STATE:

i386_MACHDIR = intel

<<<<<<< HEAD
sparc_SUBDIRS = sparc sun4u sun4v
i386_SUBDIRS = intel i86pc i86xpv oxide
=======
i386_SUBDIRS = intel i86pc i86xpv
>>>>>>> 2c76d751

MACHDIR = $($(MACH)_MACHDIR)
SUBDIRS = tools $($(MACH)_SUBDIRS) demo
TARGET =

all := TARGET = all
clean.lint := TARGET = clean.lint
clean := TARGET = clean
clobber := TARGET = clobber
dmods := TARGET = dmods
install := TARGET = install
install_h := TARGET = install_h
lint := TARGET = lint

all lint: $(SUBDIRS)

dmods install: install_h $(SUBDIRS)

install_h: FRC
	@cd common/mdb; pwd; $(MAKE) install_h

clean.lint clean: $(SUBDIRS)

clobber: $(SUBDIRS)

$($(MACH)_SUBDIRS): tools

$(SUBDIRS): FRC
	@cd $@; pwd; $(MAKE) $(TARGET)

FRC:

#
# Cross-reference customization: build the cross-reference only over the
# source directories, and ignore Makefiles and machine-generated source.
#
XRDIRS = common $(i386_SUBDIRS)
XRDEL = mdb_lex.c mdb_grammar.c Makefile*<|MERGE_RESOLUTION|>--- conflicted
+++ resolved
@@ -32,12 +32,7 @@
 
 i386_MACHDIR = intel
 
-<<<<<<< HEAD
-sparc_SUBDIRS = sparc sun4u sun4v
 i386_SUBDIRS = intel i86pc i86xpv oxide
-=======
-i386_SUBDIRS = intel i86pc i86xpv
->>>>>>> 2c76d751
 
 MACHDIR = $($(MACH)_MACHDIR)
 SUBDIRS = tools $($(MACH)_SUBDIRS) demo
