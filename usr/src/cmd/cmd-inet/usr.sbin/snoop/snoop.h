--- conflicted
+++ resolved
@@ -25,12 +25,8 @@
  *
  * Copyright 2011 Nexenta Systems, Inc.  All rights reserved.
  * Copyright 2021 Joyent, Inc.
-<<<<<<< HEAD
- * Copyright 2023 Oxide Computer Company
-=======
+ * Copyright 2023 RackTop Systems, Inc.
  * Copyright 2025 Oxide Computer Company
->>>>>>> 92f5e48e
- * Copyright 2023 RackTop Systems, Inc.
  */
 
 #ifndef	_SNOOP_H
