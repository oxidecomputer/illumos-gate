#
# This file and its contents are supplied under the terms of the
# Common Development and Distribution License ("CDDL"), version 1.0.
# You may only use this file in accordance with the terms of version
# 1.0 of the CDDL.
#
# A full copy of the text of the CDDL should have accompanied this
# source.  A copy of the CDDL is also available via the Internet at
# http://www.illumos.org/license/CDDL.
#

#
# Copyright 2017, Richard Lowe
# Copyright 2014 Garrett D'Amore <garrett@damore>
# Copyright 2019 Joyent, Inc.
# Copyright 2020-2021 Tintri by DDN, Inc. All rights reserved.
# Copyright 2016 Hans Rosenfeld <rosenfeld@grumpf.hope-2000.org>
<<<<<<< HEAD
# Copyright 2022 Oxide Computer Company
=======
# Copyright 2022 RackTop Systems, Inc.
>>>>>>> e302d6af
#

include		$(SRC)/Makefile.master

MANSECT=	9f

MANFILES=	ASSERT.9f				\
		Intro.9f				\
		OTHERQ.9f				\
		RD.9f					\
		SAMESTR.9f				\
		STRUCT_DECL.9f				\
		WR.9f					\
		adjmsg.9f				\
		allocb.9f				\
		atomic_add.9f				\
		atomic_and.9f				\
		atomic_bits.9f				\
		atomic_cas.9f				\
		atomic_dec.9f				\
		atomic_inc.9f				\
		atomic_ops.9f				\
		atomic_or.9f				\
		atomic_swap.9f				\
		avl.9f					\
		backq.9f				\
		bcanput.9f				\
		bcmp.9f					\
		bcopy.9f				\
		bioclone.9f				\
		biodone.9f				\
		bioerror.9f				\
		biofini.9f				\
		bioinit.9f				\
		biomodified.9f				\
		bioreset.9f				\
		biosize.9f				\
		biowait.9f				\
		bitdel64.9f				\
		bitset64.9f				\
		bitx64.9f				\
		bp_copyin.9f				\
		bp_copyout.9f				\
		bp_mapin.9f				\
		bp_mapout.9f				\
		btop.9f					\
		btopr.9f				\
		bufcall.9f				\
		bzero.9f				\
		canput.9f				\
		canputnext.9f				\
		clrbuf.9f				\
		cmn_err.9f				\
		condvar.9f				\
		copyb.9f				\
		copyin.9f				\
		copymsg.9f				\
		copyout.9f				\
		credentials.9f				\
		csx_AccessConfigurationRegister.9f	\
		csx_CS_DDI_Info.9f			\
		csx_ConvertSize.9f			\
		csx_ConvertSpeed.9f			\
		csx_DeregisterClient.9f			\
		csx_DupHandle.9f			\
		csx_Error2Text.9f			\
		csx_Event2Text.9f			\
		csx_FreeHandle.9f			\
		csx_Get8.9f				\
		csx_GetFirstClient.9f			\
		csx_GetFirstTuple.9f			\
		csx_GetHandleOffset.9f			\
		csx_GetMappedAddr.9f			\
		csx_GetStatus.9f			\
		csx_GetTupleData.9f			\
		csx_MakeDeviceNode.9f			\
		csx_MapLogSocket.9f			\
		csx_MapMemPage.9f			\
		csx_ModifyConfiguration.9f		\
		csx_ModifyWindow.9f			\
		csx_ParseTuple.9f			\
		csx_Parse_CISTPL_BATTERY.9f		\
		csx_Parse_CISTPL_BYTEORDER.9f		\
		csx_Parse_CISTPL_CFTABLE_ENTRY.9f	\
		csx_Parse_CISTPL_CONFIG.9f		\
		csx_Parse_CISTPL_DATE.9f		\
		csx_Parse_CISTPL_DEVICE.9f		\
		csx_Parse_CISTPL_DEVICEGEO.9f		\
		csx_Parse_CISTPL_DEVICEGEO_A.9f		\
		csx_Parse_CISTPL_FORMAT.9f		\
		csx_Parse_CISTPL_FUNCE.9f		\
		csx_Parse_CISTPL_FUNCID.9f		\
		csx_Parse_CISTPL_GEOMETRY.9f		\
		csx_Parse_CISTPL_JEDEC_C.9f		\
		csx_Parse_CISTPL_LINKTARGET.9f		\
		csx_Parse_CISTPL_LONGLINK_A.9f		\
		csx_Parse_CISTPL_LONGLINK_MFC.9f	\
		csx_Parse_CISTPL_MANFID.9f		\
		csx_Parse_CISTPL_ORG.9f			\
		csx_Parse_CISTPL_SPCL.9f		\
		csx_Parse_CISTPL_SWIL.9f		\
		csx_Parse_CISTPL_VERS_1.9f		\
		csx_Parse_CISTPL_VERS_2.9f		\
		csx_Put8.9f				\
		csx_RegisterClient.9f			\
		csx_ReleaseConfiguration.9f		\
		csx_RepGet8.9f				\
		csx_RepPut8.9f				\
		csx_RequestConfiguration.9f		\
		csx_RequestIO.9f			\
		csx_RequestIRQ.9f			\
		csx_RequestSocketMask.9f		\
		csx_RequestWindow.9f			\
		csx_ResetFunction.9f			\
		csx_SetEventMask.9f			\
		csx_SetHandleOffset.9f			\
		csx_ValidateCIS.9f			\
		datamsg.9f				\
		ddi_add_event_handler.9f		\
		ddi_add_intr.9f				\
		ddi_add_softintr.9f			\
		ddi_binding_name.9f			\
		ddi_btop.9f				\
		ddi_can_receive_sig.9f			\
		ddi_cb_register.9f			\
		ddi_check_acc_handle.9f			\
		ddi_copyin.9f				\
		ddi_copyout.9f				\
		ddi_create_minor_node.9f		\
		ddi_cred.9f				\
		ddi_dev_is_needed.9f			\
		ddi_dev_is_sid.9f			\
		ddi_dev_nintrs.9f			\
		ddi_dev_nregs.9f			\
		ddi_dev_regsize.9f			\
		ddi_dev_report_fault.9f			\
		ddi_device_copy.9f			\
		ddi_device_zero.9f			\
		ddi_devid_compare.9f			\
		ddi_dma_addr_bind_handle.9f		\
		ddi_dma_alloc_handle.9f			\
		ddi_dma_buf_bind_handle.9f		\
		ddi_dma_burstsizes.9f			\
		ddi_dma_cookie_iter.9f			\
		ddi_dma_free_handle.9f			\
		ddi_dma_getwin.9f			\
		ddi_dma_mem_alloc.9f			\
		ddi_dma_mem_free.9f			\
		ddi_dma_numwin.9f			\
		ddi_dma_set_sbus64.9f			\
		ddi_dma_sync.9f				\
		ddi_dma_unbind_handle.9f		\
		ddi_dmae.9f				\
		ddi_driver_major.9f			\
		ddi_driver_name.9f			\
		ddi_enter_critical.9f			\
		ddi_ffs.9f				\
		ddi_fm_acc_err_clear.9f			\
		ddi_fm_acc_err_get.9f			\
		ddi_fm_ereport_post.9f			\
		ddi_fm_handler_register.9f		\
		ddi_fm_init.9f				\
		ddi_fm_service_impact.9f		\
		ddi_get8.9f				\
		ddi_get_cred.9f				\
		ddi_get_devstate.9f			\
		ddi_get_driver_private.9f		\
		ddi_get_eventcookie.9f			\
		ddi_get_instance.9f			\
		ddi_get_kt_did.9f			\
		ddi_get_lbolt.9f			\
		ddi_get_parent.9f			\
		ddi_get_pid.9f				\
		ddi_get_time.9f				\
		ddi_getiminor.9f			\
		ddi_in_panic.9f				\
		ddi_intr_add_handler.9f			\
		ddi_intr_add_softint.9f			\
		ddi_intr_alloc.9f			\
		ddi_intr_dup_handler.9f			\
		ddi_intr_enable.9f			\
		ddi_intr_get_cap.9f			\
		ddi_intr_get_hilevel_pri.9f		\
		ddi_intr_get_nintrs.9f			\
		ddi_intr_get_pending.9f			\
		ddi_intr_get_pri.9f			\
		ddi_intr_get_supported_types.9f		\
		ddi_intr_hilevel.9f			\
		ddi_intr_set_mask.9f			\
		ddi_intr_set_nreq.9f			\
		ddi_io_get8.9f				\
		ddi_io_put8.9f				\
		ddi_io_rep_get8.9f			\
		ddi_io_rep_put8.9f			\
		ddi_log_sysevent.9f			\
		ddi_map_regs.9f				\
		ddi_mem_get8.9f				\
		ddi_mem_put8.9f				\
		ddi_mem_rep_get8.9f			\
		ddi_mem_rep_put8.9f			\
		ddi_mmap_get_model.9f			\
		ddi_model_convert_from.9f		\
		ddi_modopen.9f				\
		ddi_no_info.9f				\
		ddi_node_name.9f			\
		ddi_peek.9f				\
		ddi_periodic_add.9f			\
		ddi_periodic_delete.9f			\
		ddi_poke.9f				\
		ddi_prop_create.9f			\
		ddi_prop_exists.9f			\
		ddi_prop_get_int.9f			\
		ddi_prop_lookup.9f			\
		ddi_prop_op.9f				\
		ddi_prop_update.9f			\
		ddi_put8.9f				\
		ddi_regs_map_free.9f			\
		ddi_regs_map_setup.9f			\
		ddi_remove_event_handler.9f		\
		ddi_remove_minor_node.9f		\
		ddi_removing_power.9f			\
		ddi_rep_get8.9f				\
		ddi_rep_put8.9f				\
		ddi_report_dev.9f			\
		ddi_root_node.9f			\
		ddi_segmap.9f				\
		ddi_slaveonly.9f			\
		ddi_soft_state.9f			\
		ddi_strtol.9f				\
		ddi_strtoll.9f				\
		ddi_strtoul.9f				\
		ddi_ufm.9f				\
		ddi_ufm_image.9f			\
		ddi_ufm_slot.9f				\
		ddi_umem_alloc.9f			\
		ddi_umem_iosetup.9f			\
		ddi_umem_lock.9f			\
		delay.9f				\
		devfs_clean.9f				\
		devmap_default_access.9f		\
		devmap_devmem_setup.9f			\
		devmap_do_ctxmgt.9f			\
		devmap_set_ctx_timeout.9f		\
		devmap_setup.9f				\
		devmap_unload.9f			\
		disksort.9f				\
		dlbindack.9f				\
		drv_getparm.9f				\
		drv_hztousec.9f				\
		drv_priv.9f				\
		drv_usectohz.9f				\
		drv_usecwait.9f				\
		dupb.9f					\
		dupmsg.9f				\
		enableok.9f				\
		esballoc.9f				\
		esbbcall.9f				\
		firmload.9f				\
		flushband.9f				\
		flushq.9f				\
		freeb.9f				\
		freemsg.9f				\
		freerbuf.9f				\
		freezestr.9f				\
		get_pktiopb.9f				\
		geterror.9f				\
		gethrtime.9f				\
		getmajor.9f				\
		getminor.9f				\
		getq.9f					\
		getrbuf.9f				\
		gld.9f					\
		hook_alloc.9f				\
		hook_free.9f				\
		id32_alloc.9f				\
		id_space.9f				\
		inb.9f					\
		insq.9f					\
		kiconv.9f				\
		kiconv_close.9f				\
		kiconv_open.9f				\
		kiconvstr.9f				\
		kmem_alloc.9f				\
		kmem_cache_create.9f			\
		kstat_create.9f				\
		kstat_delete.9f				\
		kstat_install.9f			\
		kstat_named_init.9f			\
		kstat_queue.9f				\
		ldi_add_event_handler.9f		\
		ldi_aread.9f				\
		ldi_devmap.9f				\
		ldi_dump.9f				\
		ldi_ev_finalize.9f			\
		ldi_ev_get_cookie.9f			\
		ldi_ev_get_type.9f			\
		ldi_ev_notify.9f			\
		ldi_ev_register_callbacks.9f		\
		ldi_ev_remove_callbacks.9f		\
		ldi_get_dev.9f				\
		ldi_get_eventcookie.9f			\
		ldi_get_size.9f				\
		ldi_ident_from_dev.9f			\
		ldi_ioctl.9f				\
		ldi_open_by_dev.9f			\
		ldi_poll.9f				\
		ldi_prop_exists.9f			\
		ldi_prop_get_int.9f			\
		ldi_prop_lookup_int_array.9f		\
		ldi_putmsg.9f				\
		ldi_read.9f				\
		ldi_remove_event_handler.9f		\
		ldi_strategy.9f				\
		linkb.9f				\
		list_create.9f				\
		mac_alloc.9f				\
		mac_hcksum_get.9f			\
		mac_init_ops.9f				\
		mac_link_update.9f			\
		mac_lso_get.9f				\
		mac_maxsdu_update.9f			\
		mac_prop_info.9f			\
		mac_register.9f				\
		mac_rx.9f				\
		mac_transceiver_info.9f			\
		mac_tx_update.9f			\
		makecom.9f				\
		makedevice.9f				\
		max.9f					\
		mcopyin.9f				\
		mcopymsg.9f				\
		mcopyout.9f				\
		membar_ops.9f				\
		memchr.9f				\
		merror.9f				\
		mexchange.9f				\
		min.9f					\
		mioc2ack.9f				\
		miocack.9f				\
		miocnak.9f				\
		miocpullup.9f				\
		mkiocb.9f				\
		mod_install.9f				\
		msgdsize.9f				\
		msgpullup.9f				\
		msgsize.9f				\
		mt-streams.9f				\
		mutex.9f				\
		net_event_notify_register.9f		\
		net_getifname.9f			\
		net_getlifaddr.9f			\
		net_getmtu.9f				\
		net_getnetid.9f				\
		net_getpmtuenabled.9f			\
		net_hook_register.9f			\
		net_hook_unregister.9f			\
		net_inject.9f				\
		net_inject_alloc.9f			\
		net_inject_free.9f			\
		net_instance_alloc.9f			\
		net_instance_free.9f			\
		net_instance_notify_register.9f		\
		net_instance_register.9f		\
		net_instance_unregister.9f		\
		net_ispartialchecksum.9f		\
		net_isvalidchecksum.9f			\
		net_kstat_create.9f			\
		net_kstat_delete.9f			\
		net_lifgetnext.9f			\
		net_netidtozonid.9f			\
		net_phygetnext.9f			\
		net_phylookup.9f			\
		net_protocol_lookup.9f			\
		net_protocol_notify_register.9f		\
		net_protocol_release.9f			\
		net_protocol_walk.9f			\
		net_routeto.9f				\
		net_zoneidtonetid.9f			\
		netinfo.9f				\
		nochpoll.9f				\
		nodev.9f				\
		noenable.9f				\
		nulldev.9f				\
		nvlist_add_boolean.9f			\
		nvlist_alloc.9f				\
		nvlist_lookup_boolean.9f		\
		nvlist_lookup_nvpair.9f			\
		nvlist_next_nvpair.9f			\
		nvlist_remove.9f			\
		nvpair_value_byte.9f			\
		outb.9f					\
		pci_config_get8.9f			\
		pci_config_setup.9f			\
		pci_ereport_setup.9f			\
		pci_report_pmcap.9f			\
		pci_save_config_regs.9f			\
		physio.9f				\
		pm_busy_component.9f			\
		pm_power_has_changed.9f			\
		pm_raise_power.9f			\
		pm_trans_check.9f			\
		pollhead_clean.9f			\
		pollwakeup.9f				\
		priv_getbyname.9f			\
		priv_policy.9f				\
		proc_signal.9f				\
		ptob.9f					\
		pullupmsg.9f				\
		put.9f					\
		putbq.9f				\
		putctl.9f				\
		putctl1.9f				\
		putnext.9f				\
		putnextctl.9f				\
		putnextctl1.9f				\
		putq.9f					\
		qassociate.9f				\
		qbufcall.9f				\
		qenable.9f				\
		qprocson.9f				\
		qreply.9f				\
		qsize.9f				\
		qtimeout.9f				\
		qunbufcall.9f				\
		quntimeout.9f				\
		qwait.9f				\
		qwriter.9f				\
		rmalloc.9f				\
		rmalloc_wait.9f				\
		rmallocmap.9f				\
		rmfree.9f				\
		rmvb.9f					\
		rmvq.9f					\
		rwlock.9f				\
		sas_phymap_create.9f			\
		sas_phymap_lookup_ua.9f			\
		scsi_abort.9f				\
		scsi_address_device.9f			\
		scsi_alloc_consistent_buf.9f		\
		scsi_cname.9f				\
		scsi_destroy_pkt.9f			\
		scsi_dmaget.9f				\
		scsi_errmsg.9f				\
		scsi_ext_sense_fields.9f		\
		scsi_find_sense_descr.9f		\
		scsi_free_consistent_buf.9f		\
		scsi_get_device_type_scsi_options.9f	\
		scsi_get_device_type_string.9f		\
		scsi_hba_attach_setup.9f		\
		scsi_hba_init.9f			\
		scsi_hba_iport_exist.9f			\
		scsi_hba_iport_register.9f		\
		scsi_hba_iport_unit_address.9f		\
		scsi_hba_iportmap_create.9f		\
		scsi_hba_lookup_capstr.9f		\
		scsi_hba_pkt_alloc.9f			\
		scsi_hba_pkt_comp.9f			\
		scsi_hba_probe.9f			\
		scsi_hba_tgtmap_create.9f		\
		scsi_hba_tran_alloc.9f			\
		scsi_ifgetcap.9f			\
		scsi_init_pkt.9f			\
		scsi_log.9f				\
		scsi_pktalloc.9f			\
		scsi_poll.9f				\
		scsi_probe.9f				\
		scsi_reset.9f				\
		scsi_reset_notify.9f			\
		scsi_sense_key.9f			\
		scsi_setup_cdb.9f			\
		scsi_slave.9f				\
		scsi_sync_pkt.9f			\
		scsi_transport.9f			\
		scsi_unprobe.9f				\
		scsi_validate_sense.9f			\
		scsi_vu_errmsg.9f			\
		scsi_wwnstr_to_wwn.9f			\
		semaphore.9f				\
		sprintf.9f				\
		stoi.9f					\
		string.9f				\
		strlog.9f				\
		strqget.9f				\
		strqset.9f				\
		swab.9f					\
		taskq.9f				\
		testb.9f				\
		timeout.9f				\
		u8_strcmp.9f				\
		u8_textprep_str.9f			\
		u8_validate.9f				\
		uconv_u16tou32.9f			\
		uiomove.9f				\
		unbufcall.9f				\
		unlinkb.9f				\
		untimeout.9f				\
		ureadc.9f				\
		usb_alloc_request.9f			\
		usb_client_attach.9f			\
		usb_clr_feature.9f			\
		usb_create_pm_components.9f		\
		usb_ep_xdescr_fill.9f			\
		usb_get_addr.9f				\
		usb_get_alt_if.9f			\
		usb_get_cfg.9f				\
		usb_get_current_frame_number.9f		\
		usb_get_dev_data.9f			\
		usb_get_max_pkts_per_isoc_request.9f	\
		usb_get_status.9f			\
		usb_get_string_descr.9f			\
		usb_handle_remote_wakeup.9f		\
		usb_lookup_ep_data.9f			\
		usb_parse_data.9f			\
		usb_pipe_bulk_xfer.9f			\
		usb_pipe_close.9f			\
		usb_pipe_ctrl_xfer.9f			\
		usb_pipe_drain_reqs.9f			\
		usb_pipe_get_max_bulk_transfer_size.9f	\
		usb_pipe_get_state.9f			\
		usb_pipe_intr_xfer.9f			\
		usb_pipe_isoc_xfer.9f			\
		usb_pipe_reset.9f			\
		usb_pipe_set_private.9f			\
		usb_pipe_xopen.9f			\
		usb_register_hotplug_cbs.9f		\
		usb_reset_device.9f			\
		usba_alloc_hcdi_ops.9f			\
		usba_hcdi_cb.9f				\
		usba_hcdi_dup_intr_req.9f		\
		usba_hcdi_dup_isoc_req.9f		\
		usba_hcdi_get_device_private.9f		\
		usba_hcdi_register.9f			\
		usba_hubdi_bind_root_hub.9f		\
		usba_hubdi_cb_ops.9f			\
		usba_hubdi_dev_ops.9f			\
		uwritec.9f				\
		va_arg.9f				\
		vmem_add.9f				\
		vmem_alloc.9f				\
		vmem_contains.9f			\
		vmem_create.9f				\
		vmem_walk.9f

MANLINKS=	AVL_NEXT.9f					\
		AVL_PREV.9f					\
		CRED.9f						\
		SIZEOF_PTR.9f					\
		SIZEOF_STRUCT.9f				\
		STRUCT_BUF.9f					\
		STRUCT_FADDR.9f					\
		STRUCT_FGET.9f					\
		STRUCT_FGETP.9f					\
		STRUCT_FSET.9f					\
		STRUCT_FSETP.9f					\
		STRUCT_HANDLE.9f				\
		STRUCT_INIT.9f					\
		STRUCT_SET_HANDLE.9f				\
		STRUCT_SIZE.9f					\
		assert.9f					\
		atomic_add_16.9f				\
		atomic_add_16_nv.9f				\
		atomic_add_32.9f				\
		atomic_add_32_nv.9f				\
		atomic_add_64.9f				\
		atomic_add_64_nv.9f				\
		atomic_add_8.9f					\
		atomic_add_8_nv.9f				\
		atomic_add_char.9f				\
		atomic_add_char_nv.9f				\
		atomic_add_int.9f				\
		atomic_add_int_nv.9f				\
		atomic_add_long.9f				\
		atomic_add_long_nv.9f				\
		atomic_add_ptr.9f				\
		atomic_add_ptr_nv.9f				\
		atomic_add_short.9f				\
		atomic_add_short_nv.9f				\
		atomic_and_16.9f				\
		atomic_and_16_nv.9f				\
		atomic_and_32.9f				\
		atomic_and_32_nv.9f				\
		atomic_and_64.9f				\
		atomic_and_64_nv.9f				\
		atomic_and_8.9f					\
		atomic_and_8_nv.9f				\
		atomic_and_uchar.9f				\
		atomic_and_uchar_nv.9f				\
		atomic_and_uint.9f				\
		atomic_and_uint_nv.9f				\
		atomic_and_ulong.9f				\
		atomic_and_ulong_nv.9f				\
		atomic_and_ushort.9f				\
		atomic_and_ushort_nv.9f				\
		atomic_cas_16.9f				\
		atomic_cas_32.9f				\
		atomic_cas_64.9f				\
		atomic_cas_8.9f					\
		atomic_cas_ptr.9f				\
		atomic_cas_uchar.9f				\
		atomic_cas_uint.9f				\
		atomic_cas_ulong.9f				\
		atomic_cas_ushort.9f				\
		atomic_clear_long_excl.9f			\
		atomic_dec_16.9f				\
		atomic_dec_16_nv.9f				\
		atomic_dec_32.9f				\
		atomic_dec_32_nv.9f				\
		atomic_dec_64.9f				\
		atomic_dec_64_nv.9f				\
		atomic_dec_8.9f					\
		atomic_dec_8_nv.9f				\
		atomic_dec_ptr.9f				\
		atomic_dec_ptr_nv.9f				\
		atomic_dec_uchar.9f				\
		atomic_dec_uchar_nv.9f				\
		atomic_dec_uint.9f				\
		atomic_dec_uint_nv.9f				\
		atomic_dec_ulong.9f				\
		atomic_dec_ulong_nv.9f				\
		atomic_dec_ushort.9f				\
		atomic_dec_ushort_nv.9f				\
		atomic_inc_16.9f				\
		atomic_inc_16_nv.9f				\
		atomic_inc_32.9f				\
		atomic_inc_32_nv.9f				\
		atomic_inc_64.9f				\
		atomic_inc_64_nv.9f				\
		atomic_inc_8.9f					\
		atomic_inc_8_nv.9f				\
		atomic_inc_ptr.9f				\
		atomic_inc_ptr_nv.9f				\
		atomic_inc_uchar.9f				\
		atomic_inc_uchar_nv.9f				\
		atomic_inc_uint.9f				\
		atomic_inc_uint_nv.9f				\
		atomic_inc_ulong.9f				\
		atomic_inc_ulong_nv.9f				\
		atomic_inc_ushort.9f				\
		atomic_inc_ushort_nv.9f				\
		atomic_or_16.9f					\
		atomic_or_16_nv.9f				\
		atomic_or_32.9f					\
		atomic_or_32_nv.9f				\
		atomic_or_64.9f					\
		atomic_or_64_nv.9f				\
		atomic_or_8.9f					\
		atomic_or_8_nv.9f				\
		atomic_or_uchar.9f				\
		atomic_or_uchar_nv.9f				\
		atomic_or_uint.9f				\
		atomic_or_uint_nv.9f				\
		atomic_or_ulong.9f				\
		atomic_or_ulong_nv.9f				\
		atomic_or_ushort.9f				\
		atomic_or_ushort_nv.9f				\
		atomic_set_long_excl.9f				\
		atomic_swap_16.9f				\
		atomic_swap_32.9f				\
		atomic_swap_64.9f				\
		atomic_swap_8.9f				\
		atomic_swap_ptr.9f				\
		atomic_swap_uchar.9f				\
		atomic_swap_uint.9f				\
		atomic_swap_ulong.9f				\
		atomic_swap_ushort.9f				\
		avl_add.9f					\
		avl_create.9f					\
		avl_destroy.9f					\
		avl_destroy_nodes.9f				\
		avl_find.9f					\
		avl_first.9f					\
		avl_insert.9f					\
		avl_insert_here.9f				\
		avl_is_empty.9f					\
		avl_last.9f					\
		avl_nearest.9f					\
		avl_numnodes.9f					\
		avl_remove.9f					\
		avl_swap.9f					\
		bcanputnext.9f					\
		bitset8.9f					\
		bitset16.9f					\
		bitset32.9f					\
		bitx8.9f					\
		bitx16.9f					\
		bitx32.9f					\
		crdup.9f					\
		crfree.9f					\
		crget.9f					\
		crgetgid.9f					\
		crgetgroups.9f					\
		crgetngroups.9f					\
		crgetrgid.9f					\
		crgetruid.9f					\
		crgetsgid.9f					\
		crgetsuid.9f					\
		crgetuid.9f					\
		crgetzoneid.9f					\
		crhold.9f					\
		csx_Get16.9f					\
		csx_Get32.9f					\
		csx_Get64.9f					\
		csx_GetEventMask.9f				\
		csx_GetNextClient.9f				\
		csx_GetNextTuple.9f				\
		csx_Parse_CISTPL_DEVICE_A.9f			\
		csx_Parse_CISTPL_DEVICE_OA.9f			\
		csx_Parse_CISTPL_DEVICE_OC.9f			\
		csx_Parse_CISTPL_JEDEC_A.9f			\
		csx_Parse_CISTPL_LONGLINK_C.9f			\
		csx_Put16.9f					\
		csx_Put32.9f					\
		csx_Put64.9f					\
		csx_ReleaseIO.9f				\
		csx_ReleaseIRQ.9f				\
		csx_ReleaseSocketMask.9f			\
		csx_ReleaseWindow.9f				\
		csx_RemoveDeviceNode.9f				\
		csx_RepGet16.9f					\
		csx_RepGet32.9f					\
		csx_RepGet64.9f					\
		csx_RepPut16.9f					\
		csx_RepPut32.9f					\
		csx_RepPut64.9f					\
		cv_broadcast.9f					\
		cv_destroy.9f					\
		cv_init.9f					\
		cv_reltimedwait.9f				\
		cv_reltimedwait_sig.9f				\
		cv_signal.9f					\
		cv_timedwait.9f					\
		cv_timedwait_sig.9f				\
		cv_wait.9f					\
		cv_wait_sig.9f					\
		ddi_btopr.9f					\
		ddi_cb_unregister.9f				\
		ddi_check_dma_handle.9f				\
		ddi_devid_free.9f				\
		ddi_devid_get.9f				\
		ddi_devid_init.9f				\
		ddi_devid_register.9f				\
		ddi_devid_sizeof.9f				\
		ddi_devid_str_decode.9f				\
		ddi_devid_str_encode.9f				\
		ddi_devid_str_free.9f				\
		ddi_devid_unregister.9f				\
		ddi_devid_valid.9f				\
		ddi_devmap_segmap.9f				\
		ddi_dma_cookie_get.9f				\
		ddi_dma_cookie_one.9f				\
		ddi_dma_ncookies.9f				\
		ddi_dma_nextcookie.9f				\
		ddi_dmae_1stparty.9f				\
		ddi_dmae_alloc.9f				\
		ddi_dmae_disable.9f				\
		ddi_dmae_enable.9f				\
		ddi_dmae_getattr.9f				\
		ddi_dmae_getcnt.9f				\
		ddi_dmae_prog.9f				\
		ddi_dmae_release.9f				\
		ddi_dmae_stop.9f				\
		ddi_exit_critical.9f				\
		ddi_fls.9f					\
		ddi_fm_capable.9f				\
		ddi_fm_dma_err_clear.9f				\
		ddi_fm_dma_err_get.9f				\
		ddi_fm_fini.9f					\
		ddi_fm_handler_unregister.9f			\
		ddi_get16.9f					\
		ddi_get32.9f					\
		ddi_get64.9f					\
		ddi_get_iblock_cookie.9f			\
		ddi_get_lbolt64.9f				\
		ddi_get_name.9f					\
		ddi_get_soft_iblock_cookie.9f			\
		ddi_get_soft_state.9f				\
		ddi_getlongprop.9f				\
		ddi_getlongprop_buf.9f				\
		ddi_getprop.9f					\
		ddi_getproplen.9f				\
		ddi_intr_block_disable.9f			\
		ddi_intr_block_enable.9f			\
		ddi_intr_clr_mask.9f				\
		ddi_intr_disable.9f				\
		ddi_intr_free.9f				\
		ddi_intr_get_navail.9f				\
		ddi_intr_get_softint_pri.9f			\
		ddi_intr_remove_handler.9f			\
		ddi_intr_remove_softint.9f			\
		ddi_intr_set_cap.9f				\
		ddi_intr_set_pri.9f				\
		ddi_intr_set_softint_pri.9f			\
		ddi_intr_trigger_softint.9f			\
		ddi_io_get16.9f					\
		ddi_io_get32.9f					\
		ddi_io_put16.9f					\
		ddi_io_put32.9f					\
		ddi_io_rep_get16.9f				\
		ddi_io_rep_get32.9f				\
		ddi_io_rep_put16.9f				\
		ddi_io_rep_put32.9f				\
		ddi_mem_get16.9f				\
		ddi_mem_get32.9f				\
		ddi_mem_get64.9f				\
		ddi_mem_put16.9f				\
		ddi_mem_put32.9f				\
		ddi_mem_put64.9f				\
		ddi_mem_rep_get16.9f				\
		ddi_mem_rep_get32.9f				\
		ddi_mem_rep_get64.9f				\
		ddi_mem_rep_put16.9f				\
		ddi_mem_rep_put32.9f				\
		ddi_mem_rep_put64.9f				\
		ddi_modclose.9f					\
		ddi_modsym.9f					\
		ddi_peek16.9f					\
		ddi_peek32.9f					\
		ddi_peek64.9f					\
		ddi_peek8.9f					\
		ddi_poke16.9f					\
		ddi_poke32.9f					\
		ddi_poke64.9f					\
		ddi_poke8.9f					\
		ddi_prop_free.9f				\
		ddi_prop_get_int64.9f				\
		ddi_prop_lookup_byte_array.9f			\
		ddi_prop_lookup_int64_array.9f			\
		ddi_prop_lookup_int_array.9f			\
		ddi_prop_lookup_string.9f			\
		ddi_prop_lookup_string_array.9f			\
		ddi_prop_modify.9f				\
		ddi_prop_remove.9f				\
		ddi_prop_remove_all.9f				\
		ddi_prop_undefine.9f				\
		ddi_prop_update_byte_array.9f			\
		ddi_prop_update_int.9f				\
		ddi_prop_update_int64.9f			\
		ddi_prop_update_int64_array.9f			\
		ddi_prop_update_int_array.9f			\
		ddi_prop_update_string.9f			\
		ddi_prop_update_string_array.9f			\
		ddi_ptob.9f					\
		ddi_put16.9f					\
		ddi_put32.9f					\
		ddi_put64.9f					\
		ddi_remove_intr.9f				\
		ddi_remove_softintr.9f				\
		ddi_rep_get16.9f				\
		ddi_rep_get32.9f				\
		ddi_rep_get64.9f				\
		ddi_rep_put16.9f				\
		ddi_rep_put32.9f				\
		ddi_rep_put64.9f				\
		ddi_segmap_setup.9f				\
		ddi_set_driver_private.9f			\
		ddi_soft_state_fini.9f				\
		ddi_soft_state_free.9f				\
		ddi_soft_state_init.9f				\
		ddi_soft_state_zalloc.9f			\
		ddi_strdup.9f					\
		ddi_strtoull.9f					\
		ddi_taskq_create.9f				\
		ddi_taskq_destroy.9f				\
		ddi_taskq_dispatch.9f				\
		ddi_taskq_resume.9f				\
		ddi_taskq_suspend.9f				\
		ddi_taskq_wait.9f				\
		ddi_trigger_softintr.9f				\
		ddi_ufm_fini.9f					\
		ddi_ufm_image_set_desc.9f			\
		ddi_ufm_image_set_misc.9f			\
		ddi_ufm_image_set_nslots.9f			\
		ddi_ufm_init.9f					\
		ddi_ufm_slot_set_attrs.9f			\
		ddi_ufm_slot_set_imgsize.9f			\
		ddi_ufm_slot_set_misc.9f			\
		ddi_ufm_slot_set_version.9f			\
		ddi_ufm_update.9f				\
		ddi_umem_free.9f				\
		ddi_umem_unlock.9f				\
		ddi_unmap_regs.9f				\
		desballoc.9f					\
		desballoca.9f					\
		dev_err.9f					\
		devmap_load.9f					\
		devmap_umem_setup.9f				\
		dlerrorack.9f					\
		dlokack.9f					\
		dlphysaddrack.9f				\
		dluderrorind.9f					\
		esballoca.9f					\
		firmware_close.9f				\
		firmware_free.9f				\
		firmware_get_size.9f				\
		firmware_malloc.9f				\
		firmware_open.9f				\
		firmware_read.9f				\
		free_pktiopb.9f					\
		gld_intr.9f					\
		gld_mac_alloc.9f				\
		gld_mac_free.9f					\
		gld_recv.9f					\
		gld_register.9f					\
		gld_sched.9f					\
		gld_unregister.9f				\
		id32_free.9f					\
		id32_lookup.9f					\
		id_alloc.9f					\
		id_alloc_nosleep.9f				\
		id_alloc_specific_nosleep.9f			\
		id_allocff.9f					\
		id_allocff_nosleep.9f				\
		id_free.9f					\
		id_space_create.9f				\
		id_space_destroy.9f				\
		id_space_extend.9f				\
		inl.9f						\
		intro.9f					\
		inw.9f						\
		kcred.9f					\
		kmem_cache_alloc.9f				\
		kmem_cache_destroy.9f				\
		kmem_cache_free.9f				\
		kmem_cache_set_move.9f				\
		kmem_free.9f					\
		kmem_zalloc.9f					\
		kstat_named_setstr.9f				\
		kstat_runq_back_to_waitq.9f			\
		kstat_runq_enter.9f				\
		kstat_runq_exit.9f				\
		kstat_waitq_enter.9f				\
		kstat_waitq_exit.9f				\
		kstat_waitq_to_runq.9f				\
		ldi_awrite.9f					\
		ldi_close.9f					\
		ldi_get_devid.9f				\
		ldi_get_minor_name.9f				\
		ldi_get_otyp.9f					\
		ldi_getmsg.9f					\
		ldi_ident_from_dip.9f				\
		ldi_ident_from_stream.9f			\
		ldi_ident_release.9f				\
		ldi_open_by_devid.9f				\
		ldi_open_by_name.9f				\
		ldi_prop_get_int64.9f				\
		ldi_prop_lookup_byte_array.9f			\
		ldi_prop_lookup_int64_array.9f			\
		ldi_prop_lookup_string.9f			\
		ldi_prop_lookup_string_array.9f			\
		ldi_write.9f					\
		list_destroy.9f					\
		list_head.9f					\
		list_insert_after.9f				\
		list_insert_before.9f				\
		list_insert_head.9f				\
		list_insert_tail.9f				\
		list_is_empty.9f				\
		list_link_active.9f				\
		list_link_init.9f				\
		list_link_replace.9f				\
		list_move_tail.9f				\
		list_next.9f					\
		list_prev.9f					\
		list_remove.9f					\
		list_remove_head.9f				\
		list_remove_tail.9f				\
		list_tail.9f					\
		mac_fini_ops.9f					\
		mac_free.9f					\
		mac_hcksum_set.9f				\
		mac_prop_info_set_default_fec.9f		\
		mac_prop_info_set_default_link_flowctrl.9f	\
		mac_prop_info_set_default_str.9f		\
		mac_prop_info_set_default_uint32.9f		\
		mac_prop_info_set_default_uint64.9f		\
		mac_prop_info_set_default_uint8.9f		\
		mac_prop_info_set_perm.9f			\
		mac_prop_info_set_range_uint32.9f		\
		mac_ring_rx.9f					\
		mac_transceiver_info_set_present.9f		\
		mac_transceiver_info_set_usable.9f		\
		mac_tx_ring_update.9f				\
		mac_unregister.9f				\
		makecom_g0.9f					\
		makecom_g0_s.9f					\
		makecom_g1.9f					\
		makecom_g5.9f					\
		membar_consumer.9f				\
		membar_enter.9f					\
		membar_exit.9f					\
		membar_producer.9f				\
		memcmp.9f					\
		memcpy.9f					\
		memmove.9f					\
		memset.9f					\
		minphys.9f					\
		mod_info.9f					\
		mod_modname.9f					\
		mod_remove.9f					\
		mutex_destroy.9f				\
		mutex_enter.9f					\
		mutex_exit.9f					\
		mutex_init.9f					\
		mutex_owned.9f					\
		mutex_tryenter.9f				\
		net_event_notify_unregister.9f			\
		net_instance_notify_unregister.9f		\
		net_instance_protocol_unregister.9f		\
		numtos.9f					\
		nv_alloc_fini.9f				\
		nv_alloc_init.9f				\
		nvlist_add_boolean_array.9f			\
		nvlist_add_boolean_value.9f			\
		nvlist_add_byte.9f				\
		nvlist_add_byte_array.9f			\
		nvlist_add_int16.9f				\
		nvlist_add_int16_array.9f			\
		nvlist_add_int32.9f				\
		nvlist_add_int32_array.9f			\
		nvlist_add_int64.9f				\
		nvlist_add_int64_array.9f			\
		nvlist_add_int8.9f				\
		nvlist_add_int8_array.9f			\
		nvlist_add_nvlist.9f				\
		nvlist_add_nvlist_array.9f			\
		nvlist_add_nvpair.9f				\
		nvlist_add_string.9f				\
		nvlist_add_string_array.9f			\
		nvlist_add_uint16.9f				\
		nvlist_add_uint16_array.9f			\
		nvlist_add_uint32.9f				\
		nvlist_add_uint32_array.9f			\
		nvlist_add_uint64.9f				\
		nvlist_add_uint64_array.9f			\
		nvlist_add_uint8.9f				\
		nvlist_add_uint8_array.9f			\
		nvlist_dup.9f					\
		nvlist_exists.9f				\
		nvlist_free.9f					\
		nvlist_lookup_boolean_array.9f			\
		nvlist_lookup_boolean_value.9f			\
		nvlist_lookup_byte.9f				\
		nvlist_lookup_byte_array.9f			\
		nvlist_lookup_int16.9f				\
		nvlist_lookup_int16_array.9f			\
		nvlist_lookup_int32.9f				\
		nvlist_lookup_int32_array.9f			\
		nvlist_lookup_int64.9f				\
		nvlist_lookup_int64_array.9f			\
		nvlist_lookup_int8.9f				\
		nvlist_lookup_int8_array.9f			\
		nvlist_lookup_nvlist.9f				\
		nvlist_lookup_nvlist_array.9f			\
		nvlist_lookup_pairs.9f				\
		nvlist_lookup_string.9f				\
		nvlist_lookup_string_array.9f			\
		nvlist_lookup_uint16.9f				\
		nvlist_lookup_uint16_array.9f			\
		nvlist_lookup_uint32.9f				\
		nvlist_lookup_uint32_array.9f			\
		nvlist_lookup_uint64.9f				\
		nvlist_lookup_uint64_array.9f			\
		nvlist_lookup_uint8.9f				\
		nvlist_lookup_uint8_array.9f			\
		nvlist_merge.9f					\
		nvlist_pack.9f					\
		nvlist_remove_all.9f				\
		nvlist_size.9f					\
		nvlist_t.9f					\
		nvlist_unpack.9f				\
		nvlist_xalloc.9f				\
		nvlist_xdup.9f					\
		nvlist_xpack.9f					\
		nvlist_xunpack.9f				\
		nvpair_name.9f					\
		nvpair_type.9f					\
		nvpair_value_boolean_array.9f			\
		nvpair_value_byte_array.9f			\
		nvpair_value_int16.9f				\
		nvpair_value_int16_array.9f			\
		nvpair_value_int32.9f				\
		nvpair_value_int32_array.9f			\
		nvpair_value_int64.9f				\
		nvpair_value_int64_array.9f			\
		nvpair_value_int8.9f				\
		nvpair_value_int8_array.9f			\
		nvpair_value_nvlist.9f				\
		nvpair_value_nvlist_array.9f			\
		nvpair_value_string.9f				\
		nvpair_value_string_array.9f			\
		nvpair_value_uint16.9f				\
		nvpair_value_uint16_array.9f			\
		nvpair_value_uint32.9f				\
		nvpair_value_uint32_array.9f			\
		nvpair_value_uint64.9f				\
		nvpair_value_uint64_array.9f			\
		nvpair_value_uint8.9f				\
		nvpair_value_uint8_array.9f			\
		otherq.9f					\
		outl.9f						\
		outw.9f						\
		pci_config_get16.9f				\
		pci_config_get32.9f				\
		pci_config_get64.9f				\
		pci_config_put16.9f				\
		pci_config_put32.9f				\
		pci_config_put64.9f				\
		pci_config_put8.9f				\
		pci_config_teardown.9f				\
		pci_ereport_post.9f				\
		pci_ereport_teardown.9f				\
		pci_restore_config_regs.9f			\
		pm_idle_component.9f				\
		pm_lower_power.9f				\
		priv_policy_choice.9f				\
		priv_policy_only.9f				\
		proc_ref.9f					\
		proc_unref.9f					\
		qprocsoff.9f					\
		qwait_sig.9f					\
		rd.9f						\
		rmallocmap_wait.9f				\
		rmfreemap.9f					\
		rw_destroy.9f					\
		rw_downgrade.9f					\
		rw_enter.9f					\
		rw_exit.9f					\
		rw_init.9f					\
		rw_read_locked.9f				\
		rw_tryenter.9f					\
		rw_tryupgrade.9f				\
		samestr.9f					\
		sas_phymap_destroy.9f				\
		sas_phymap_lookup_uapriv.9f			\
		sas_phymap_phy_add.9f				\
		sas_phymap_phy_rem.9f				\
		sas_phymap_phy2ua.9f				\
		sas_phymap_phys_free.9f				\
		sas_phymap_phys_next.9f				\
		sas_phymap_ua_free.9f				\
		sas_phymap_ua2phys.9f				\
		sas_phymap_uahasphys.9f				\
		scsi_device_unit_address.9f			\
		scsi_device_hba_private_get.9f			\
		scsi_device_hba_private_set.9f			\
		scsi_dmafree.9f					\
		scsi_dname.9f					\
		scsi_hba_detach.9f				\
		scsi_hba_fini.9f				\
		scsi_hba_iport_find.9f				\
		scsi_hba_iportmap_destroy.9f			\
		scsi_hba_iportmap_iport_add.9f			\
		scsi_hba_iportmap_iport_remove.9f		\
		scsi_hba_pkt_free.9f				\
		scsi_hba_tgtmap_destroy.9f			\
		scsi_hba_tgtmap_scan_luns.9f			\
		scsi_hba_tgtmap_set_begin.9f			\
		scsi_hba_tgtmap_set_add.9f			\
		scsi_hba_tgtmap_set_end.9f			\
		scsi_hba_tgtmap_set_flush.9f			\
		scsi_hba_tgtmap_tgt_add.9f			\
		scsi_hba_tgtmap_tgt_remove.9f			\
		scsi_hba_tran_free.9f				\
		scsi_ifsetcap.9f				\
		scsi_mname.9f					\
		scsi_pktfree.9f					\
		scsi_resalloc.9f				\
		scsi_resfree.9f					\
		scsi_rname.9f					\
		scsi_sense_asc.9f				\
		scsi_sense_ascq.9f				\
		scsi_sense_cmdspecific_uint64.9f		\
		scsi_sense_info_uint64.9f			\
		scsi_sname.9f					\
		scsi_unslave.9f					\
		scsi_wwn_to_wwnstr.9f				\
		scsi_free_wwnstr.9f				\
		sema_destroy.9f					\
		sema_init.9f					\
		sema_p.9f					\
		sema_p_sig.9f					\
		sema_tryp.9f					\
		sema_v.9f					\
		snprintf.9f					\
		strcasecmp.9f					\
		strcat.9f					\
		strchr.9f					\
		strcmp.9f					\
		strcpy.9f					\
		strdup.9f					\
		strfree.9f					\
		strlcat.9f					\
		strlcpy.9f					\
		strlen.9f					\
		strncasecmp.9f					\
		strncat.9f					\
		strncmp.9f					\
		strncpy.9f					\
		strnlen.9f					\
		strrchr.9f					\
		strspn.9f					\
		taskq_suspended.9f				\
		uconv_u16tou8.9f				\
		uconv_u32tou16.9f				\
		uconv_u32tou8.9f				\
		uconv_u8tou16.9f				\
		uconv_u8tou32.9f				\
		unfreezestr.9f					\
		usb_alloc_bulk_req.9f				\
		usb_alloc_ctrl_req.9f				\
		usb_alloc_intr_req.9f				\
		usb_alloc_isoc_req.9f				\
		usb_client_detach.9f				\
		usb_free_bulk_req.9f				\
		usb_free_ctrl_req.9f				\
		usb_free_descr_tree.9f				\
		usb_free_dev_data.9f				\
		usb_free_intr_req.9f				\
		usb_free_isoc_req.9f				\
		usb_get_if_number.9f				\
		usb_owns_device.9f				\
		usb_pipe_ctrl_xfer_wait.9f			\
		usb_pipe_get_private.9f				\
		usb_pipe_open.9f				\
		usb_pipe_stop_intr_polling.9f			\
		usb_pipe_stop_isoc_polling.9f			\
		usb_print_descr_tree.9f				\
		usb_set_alt_if.9f				\
		usb_set_cfg.9f					\
		usb_unregister_hotplug_cbs.9f			\
		usba_free_hcdi_ops.9f				\
		usba_hcdi_unregister.9f				\
		usba_hubdi_close.9f				\
		usba_hubdi_ioctl.9f				\
		usba_hubdi_open.9f				\
		usba_hubdi_root_hub_power.9f			\
		usba_hubdi_unbind_root_hub.9f			\
		va_copy.9f					\
		va_end.9f					\
		va_start.9f					\
		vcmn_err.9f					\
		vmem_destroy.9f					\
		vmem_free.9f					\
		vmem_size.9f					\
		vmem_xalloc.9f					\
		vmem_xcreate.9f					\
		vmem_xfree.9f					\
		vsnprintf.9f					\
		vsprintf.9f					\
		vzcmn_err.9f					\
		wr.9f						\
		zcmn_err.9f					\
		zone_kcred.9f

assert.9f				:= LINKSRC = ASSERT.9f

intro.9f				:= LINKSRC = Intro.9f

otherq.9f				:= LINKSRC = OTHERQ.9f

rd.9f					:= LINKSRC = RD.9f

samestr.9f				:= LINKSRC = SAMESTR.9f

SIZEOF_PTR.9f				:= LINKSRC = STRUCT_DECL.9f
SIZEOF_STRUCT.9f			:= LINKSRC = STRUCT_DECL.9f
STRUCT_BUF.9f				:= LINKSRC = STRUCT_DECL.9f
STRUCT_FADDR.9f				:= LINKSRC = STRUCT_DECL.9f
STRUCT_FGET.9f				:= LINKSRC = STRUCT_DECL.9f
STRUCT_FGETP.9f				:= LINKSRC = STRUCT_DECL.9f
STRUCT_FSET.9f				:= LINKSRC = STRUCT_DECL.9f
STRUCT_FSETP.9f				:= LINKSRC = STRUCT_DECL.9f
STRUCT_HANDLE.9f			:= LINKSRC = STRUCT_DECL.9f
STRUCT_INIT.9f				:= LINKSRC = STRUCT_DECL.9f
STRUCT_SET_HANDLE.9f			:= LINKSRC = STRUCT_DECL.9f
STRUCT_SIZE.9f				:= LINKSRC = STRUCT_DECL.9f

wr.9f					:= LINKSRC = WR.9f

atomic_add_16.9f			:= LINKSRC = atomic_add.9f
atomic_add_16_nv.9f			:= LINKSRC = atomic_add.9f
atomic_add_32.9f			:= LINKSRC = atomic_add.9f
atomic_add_32_nv.9f			:= LINKSRC = atomic_add.9f
atomic_add_64.9f			:= LINKSRC = atomic_add.9f
atomic_add_64_nv.9f			:= LINKSRC = atomic_add.9f
atomic_add_8.9f				:= LINKSRC = atomic_add.9f
atomic_add_8_nv.9f			:= LINKSRC = atomic_add.9f
atomic_add_char.9f			:= LINKSRC = atomic_add.9f
atomic_add_char_nv.9f			:= LINKSRC = atomic_add.9f
atomic_add_int.9f			:= LINKSRC = atomic_add.9f
atomic_add_int_nv.9f			:= LINKSRC = atomic_add.9f
atomic_add_long.9f			:= LINKSRC = atomic_add.9f
atomic_add_long_nv.9f			:= LINKSRC = atomic_add.9f
atomic_add_ptr.9f			:= LINKSRC = atomic_add.9f
atomic_add_ptr_nv.9f			:= LINKSRC = atomic_add.9f
atomic_add_short.9f			:= LINKSRC = atomic_add.9f
atomic_add_short_nv.9f			:= LINKSRC = atomic_add.9f
atomic_and_16.9f			:= LINKSRC = atomic_and.9f
atomic_and_16_nv.9f			:= LINKSRC = atomic_and.9f
atomic_and_32.9f			:= LINKSRC = atomic_and.9f
atomic_and_32_nv.9f			:= LINKSRC = atomic_and.9f
atomic_and_64.9f			:= LINKSRC = atomic_and.9f
atomic_and_64_nv.9f			:= LINKSRC = atomic_and.9f
atomic_and_8.9f				:= LINKSRC = atomic_and.9f
atomic_and_8_nv.9f			:= LINKSRC = atomic_and.9f
atomic_and_uchar.9f			:= LINKSRC = atomic_and.9f
atomic_and_uchar_nv.9f			:= LINKSRC = atomic_and.9f
atomic_and_uint.9f			:= LINKSRC = atomic_and.9f
atomic_and_uint_nv.9f			:= LINKSRC = atomic_and.9f
atomic_and_ulong.9f			:= LINKSRC = atomic_and.9f
atomic_and_ulong_nv.9f			:= LINKSRC = atomic_and.9f
atomic_and_ushort.9f			:= LINKSRC = atomic_and.9f
atomic_and_ushort_nv.9f			:= LINKSRC = atomic_and.9f

atomic_clear_long_excl.9f		:= LINKSRC = atomic_bits.9f
atomic_set_long_excl.9f			:= LINKSRC = atomic_bits.9f

atomic_cas_16.9f			:= LINKSRC = atomic_cas.9f
atomic_cas_32.9f			:= LINKSRC = atomic_cas.9f
atomic_cas_64.9f			:= LINKSRC = atomic_cas.9f
atomic_cas_8.9f				:= LINKSRC = atomic_cas.9f
atomic_cas_ptr.9f			:= LINKSRC = atomic_cas.9f
atomic_cas_uchar.9f			:= LINKSRC = atomic_cas.9f
atomic_cas_uint.9f			:= LINKSRC = atomic_cas.9f
atomic_cas_ulong.9f			:= LINKSRC = atomic_cas.9f
atomic_cas_ushort.9f			:= LINKSRC = atomic_cas.9f

atomic_dec_16.9f			:= LINKSRC = atomic_dec.9f
atomic_dec_16_nv.9f			:= LINKSRC = atomic_dec.9f
atomic_dec_32.9f			:= LINKSRC = atomic_dec.9f
atomic_dec_32_nv.9f			:= LINKSRC = atomic_dec.9f
atomic_dec_64.9f			:= LINKSRC = atomic_dec.9f
atomic_dec_64_nv.9f			:= LINKSRC = atomic_dec.9f
atomic_dec_8.9f				:= LINKSRC = atomic_dec.9f
atomic_dec_8_nv.9f			:= LINKSRC = atomic_dec.9f
atomic_dec_ptr.9f			:= LINKSRC = atomic_dec.9f
atomic_dec_ptr_nv.9f			:= LINKSRC = atomic_dec.9f
atomic_dec_uchar.9f			:= LINKSRC = atomic_dec.9f
atomic_dec_uchar_nv.9f			:= LINKSRC = atomic_dec.9f
atomic_dec_uint.9f			:= LINKSRC = atomic_dec.9f
atomic_dec_uint_nv.9f			:= LINKSRC = atomic_dec.9f
atomic_dec_ulong.9f			:= LINKSRC = atomic_dec.9f
atomic_dec_ulong_nv.9f			:= LINKSRC = atomic_dec.9f
atomic_dec_ushort.9f			:= LINKSRC = atomic_dec.9f
atomic_dec_ushort_nv.9f			:= LINKSRC = atomic_dec.9f

atomic_inc_16.9f			:= LINKSRC = atomic_inc.9f
atomic_inc_16_nv.9f			:= LINKSRC = atomic_inc.9f
atomic_inc_32.9f			:= LINKSRC = atomic_inc.9f
atomic_inc_32_nv.9f			:= LINKSRC = atomic_inc.9f
atomic_inc_64.9f			:= LINKSRC = atomic_inc.9f
atomic_inc_64_nv.9f			:= LINKSRC = atomic_inc.9f
atomic_inc_8.9f				:= LINKSRC = atomic_inc.9f
atomic_inc_8_nv.9f			:= LINKSRC = atomic_inc.9f
atomic_inc_ptr.9f			:= LINKSRC = atomic_inc.9f
atomic_inc_ptr_nv.9f			:= LINKSRC = atomic_inc.9f
atomic_inc_uchar.9f			:= LINKSRC = atomic_inc.9f
atomic_inc_uchar_nv.9f			:= LINKSRC = atomic_inc.9f
atomic_inc_uint.9f			:= LINKSRC = atomic_inc.9f
atomic_inc_uint_nv.9f			:= LINKSRC = atomic_inc.9f
atomic_inc_ulong.9f			:= LINKSRC = atomic_inc.9f
atomic_inc_ulong_nv.9f			:= LINKSRC = atomic_inc.9f
atomic_inc_ushort.9f			:= LINKSRC = atomic_inc.9f
atomic_inc_ushort_nv.9f			:= LINKSRC = atomic_inc.9f

atomic_or_16.9f				:= LINKSRC = atomic_or.9f
atomic_or_16_nv.9f			:= LINKSRC = atomic_or.9f
atomic_or_32.9f				:= LINKSRC = atomic_or.9f
atomic_or_32_nv.9f			:= LINKSRC = atomic_or.9f
atomic_or_64.9f				:= LINKSRC = atomic_or.9f
atomic_or_64_nv.9f			:= LINKSRC = atomic_or.9f
atomic_or_8.9f				:= LINKSRC = atomic_or.9f
atomic_or_8_nv.9f			:= LINKSRC = atomic_or.9f
atomic_or_uchar.9f			:= LINKSRC = atomic_or.9f
atomic_or_uchar_nv.9f			:= LINKSRC = atomic_or.9f
atomic_or_uint.9f			:= LINKSRC = atomic_or.9f
atomic_or_uint_nv.9f			:= LINKSRC = atomic_or.9f
atomic_or_ulong.9f			:= LINKSRC = atomic_or.9f
atomic_or_ulong_nv.9f			:= LINKSRC = atomic_or.9f
atomic_or_ushort.9f			:= LINKSRC = atomic_or.9f
atomic_or_ushort_nv.9f			:= LINKSRC = atomic_or.9f

atomic_swap_16.9f			:= LINKSRC = atomic_swap.9f
atomic_swap_32.9f			:= LINKSRC = atomic_swap.9f
atomic_swap_64.9f			:= LINKSRC = atomic_swap.9f
atomic_swap_8.9f			:= LINKSRC = atomic_swap.9f
atomic_swap_ptr.9f			:= LINKSRC = atomic_swap.9f
atomic_swap_uchar.9f			:= LINKSRC = atomic_swap.9f
atomic_swap_uint.9f			:= LINKSRC = atomic_swap.9f
atomic_swap_ulong.9f			:= LINKSRC = atomic_swap.9f
atomic_swap_ushort.9f			:= LINKSRC = atomic_swap.9f

avl_add.9f				:= LINKSRC = avl.9f
avl_create.9f				:= LINKSRC = avl.9f
avl_destroy.9f				:= LINKSRC = avl.9f
avl_destroy_nodes.9f			:= LINKSRC = avl.9f
avl_find.9f				:= LINKSRC = avl.9f
avl_first.9f				:= LINKSRC = avl.9f
avl_insert.9f				:= LINKSRC = avl.9f
avl_insert_here.9f			:= LINKSRC = avl.9f
avl_is_empty.9f				:= LINKSRC = avl.9f
avl_last.9f				:= LINKSRC = avl.9f
avl_nearest.9f				:= LINKSRC = avl.9f
avl_numnodes.9f				:= LINKSRC = avl.9f
avl_remove.9f				:= LINKSRC = avl.9f
avl_swap.9f				:= LINKSRC = avl.9f
AVL_NEXT.9f				:= LINKSRC = avl.9f
AVL_PREV.9f				:= LINKSRC = avl.9f

bitset8.9f				:= LINKSRC = bitset64.9f
bitset16.9f				:= LINKSRC = bitset64.9f
bitset32.9f				:= LINKSRC = bitset64.9f
bitx8.9f				:= LINKSRC = bitx64.9f
bitx16.9f				:= LINKSRC = bitx64.9f
bitx32.9f				:= LINKSRC = bitx64.9f

dev_err.9f				:= LINKSRC = cmn_err.9f
vcmn_err.9f				:= LINKSRC = cmn_err.9f
vzcmn_err.9f				:= LINKSRC = cmn_err.9f
zcmn_err.9f				:= LINKSRC = cmn_err.9f

cv_broadcast.9f				:= LINKSRC = condvar.9f
cv_destroy.9f				:= LINKSRC = condvar.9f
cv_init.9f				:= LINKSRC = condvar.9f
cv_reltimedwait.9f			:= LINKSRC = condvar.9f
cv_reltimedwait_sig.9f			:= LINKSRC = condvar.9f
cv_signal.9f				:= LINKSRC = condvar.9f
cv_timedwait.9f				:= LINKSRC = condvar.9f
cv_timedwait_sig.9f			:= LINKSRC = condvar.9f
cv_wait.9f				:= LINKSRC = condvar.9f
cv_wait_sig.9f				:= LINKSRC = condvar.9f

CRED.9f					:= LINKSRC = credentials.9f
crdup.9f				:= LINKSRC = credentials.9f
crfree.9f				:= LINKSRC = credentials.9f
crget.9f				:= LINKSRC = credentials.9f
crhold.9f				:= LINKSRC = credentials.9f
kcred.9f				:= LINKSRC = credentials.9f
zone_kcred.9f				:= LINKSRC = credentials.9f

csx_Get16.9f				:= LINKSRC = csx_Get8.9f
csx_Get32.9f				:= LINKSRC = csx_Get8.9f
csx_Get64.9f				:= LINKSRC = csx_Get8.9f

csx_GetNextClient.9f			:= LINKSRC = csx_GetFirstClient.9f

csx_GetNextTuple.9f			:= LINKSRC = csx_GetFirstTuple.9f

csx_RemoveDeviceNode.9f			:= LINKSRC = csx_MakeDeviceNode.9f

csx_Parse_CISTPL_DEVICE_A.9f		:= LINKSRC = csx_Parse_CISTPL_DEVICE.9f
csx_Parse_CISTPL_DEVICE_OA.9f		:= LINKSRC = csx_Parse_CISTPL_DEVICE.9f
csx_Parse_CISTPL_DEVICE_OC.9f		:= LINKSRC = csx_Parse_CISTPL_DEVICE.9f

csx_Parse_CISTPL_JEDEC_A.9f		:= LINKSRC = csx_Parse_CISTPL_JEDEC_C.9f

csx_Parse_CISTPL_LONGLINK_C.9f		:= LINKSRC = csx_Parse_CISTPL_LONGLINK_A.9f

csx_Put16.9f				:= LINKSRC = csx_Put8.9f
csx_Put32.9f				:= LINKSRC = csx_Put8.9f
csx_Put64.9f				:= LINKSRC = csx_Put8.9f

csx_RepGet16.9f				:= LINKSRC = csx_RepGet8.9f
csx_RepGet32.9f				:= LINKSRC = csx_RepGet8.9f
csx_RepGet64.9f				:= LINKSRC = csx_RepGet8.9f

csx_RepPut16.9f				:= LINKSRC = csx_RepPut8.9f
csx_RepPut32.9f				:= LINKSRC = csx_RepPut8.9f
csx_RepPut64.9f				:= LINKSRC = csx_RepPut8.9f

csx_ReleaseIO.9f			:= LINKSRC = csx_RequestIO.9f

csx_ReleaseIRQ.9f			:= LINKSRC = csx_RequestIRQ.9f

csx_ReleaseSocketMask.9f		:= LINKSRC = csx_RequestSocketMask.9f

csx_ReleaseWindow.9f			:= LINKSRC = csx_RequestWindow.9f

csx_GetEventMask.9f			:= LINKSRC = csx_SetEventMask.9f

ddi_get_iblock_cookie.9f		:= LINKSRC = ddi_add_intr.9f
ddi_remove_intr.9f			:= LINKSRC = ddi_add_intr.9f

ddi_get_soft_iblock_cookie.9f		:= LINKSRC = ddi_add_softintr.9f
ddi_remove_softintr.9f			:= LINKSRC = ddi_add_softintr.9f
ddi_trigger_softintr.9f			:= LINKSRC = ddi_add_softintr.9f

ddi_get_name.9f				:= LINKSRC = ddi_binding_name.9f

ddi_btopr.9f				:= LINKSRC = ddi_btop.9f
ddi_ptob.9f				:= LINKSRC = ddi_btop.9f

ddi_cb_unregister.9f			:= LINKSRC = ddi_cb_register.9f

ddi_check_dma_handle.9f			:= LINKSRC = ddi_check_acc_handle.9f

bcanputnext.9f				:= LINKSRC = canputnext.9f

crgetgid.9f				:= LINKSRC = ddi_cred.9f
crgetgroups.9f				:= LINKSRC = ddi_cred.9f
crgetngroups.9f				:= LINKSRC = ddi_cred.9f
crgetrgid.9f				:= LINKSRC = ddi_cred.9f
crgetruid.9f				:= LINKSRC = ddi_cred.9f
crgetsgid.9f				:= LINKSRC = ddi_cred.9f
crgetsuid.9f				:= LINKSRC = ddi_cred.9f
crgetuid.9f				:= LINKSRC = ddi_cred.9f
crgetzoneid.9f				:= LINKSRC = ddi_cred.9f

ddi_devid_free.9f			:= LINKSRC = ddi_devid_compare.9f
ddi_devid_get.9f			:= LINKSRC = ddi_devid_compare.9f
ddi_devid_init.9f			:= LINKSRC = ddi_devid_compare.9f
ddi_devid_register.9f			:= LINKSRC = ddi_devid_compare.9f
ddi_devid_sizeof.9f			:= LINKSRC = ddi_devid_compare.9f
ddi_devid_str_decode.9f			:= LINKSRC = ddi_devid_compare.9f
ddi_devid_str_encode.9f			:= LINKSRC = ddi_devid_compare.9f
ddi_devid_str_free.9f			:= LINKSRC = ddi_devid_compare.9f
ddi_devid_unregister.9f			:= LINKSRC = ddi_devid_compare.9f
ddi_devid_valid.9f			:= LINKSRC = ddi_devid_compare.9f

ddi_dma_cookie_get.9f			:= LINKSRC = ddi_dma_cookie_iter.9f
ddi_dma_cookie_one.9f			:= LINKSRC = ddi_dma_cookie_iter.9f
ddi_dma_ncookies.9f			:= LINKSRC = ddi_dma_cookie_iter.9f
ddi_dma_nextcookie.9f			:= LINKSRC = ddi_dma_cookie_iter.9f

ddi_dmae_1stparty.9f			:= LINKSRC = ddi_dmae.9f
ddi_dmae_alloc.9f			:= LINKSRC = ddi_dmae.9f
ddi_dmae_disable.9f			:= LINKSRC = ddi_dmae.9f
ddi_dmae_enable.9f			:= LINKSRC = ddi_dmae.9f
ddi_dmae_getattr.9f			:= LINKSRC = ddi_dmae.9f
ddi_dmae_getcnt.9f			:= LINKSRC = ddi_dmae.9f
ddi_dmae_prog.9f			:= LINKSRC = ddi_dmae.9f
ddi_dmae_release.9f			:= LINKSRC = ddi_dmae.9f
ddi_dmae_stop.9f			:= LINKSRC = ddi_dmae.9f

ddi_exit_critical.9f			:= LINKSRC = ddi_enter_critical.9f

ddi_fls.9f				:= LINKSRC = ddi_ffs.9f

ddi_fm_dma_err_clear.9f			:= LINKSRC = ddi_fm_acc_err_clear.9f

ddi_fm_dma_err_get.9f			:= LINKSRC = ddi_fm_acc_err_get.9f

ddi_fm_handler_unregister.9f		:= LINKSRC = ddi_fm_handler_register.9f

ddi_fm_capable.9f			:= LINKSRC = ddi_fm_init.9f
ddi_fm_fini.9f				:= LINKSRC = ddi_fm_init.9f

ddi_get16.9f				:= LINKSRC = ddi_get8.9f
ddi_get32.9f				:= LINKSRC = ddi_get8.9f
ddi_get64.9f				:= LINKSRC = ddi_get8.9f

ddi_set_driver_private.9f		:= LINKSRC = ddi_get_driver_private.9f

ddi_get_lbolt64.9f			:= LINKSRC = ddi_get_lbolt.9f

ddi_intr_remove_handler.9f		:= LINKSRC = ddi_intr_add_handler.9f

ddi_intr_get_softint_pri.9f		:= LINKSRC = ddi_intr_add_softint.9f
ddi_intr_remove_softint.9f		:= LINKSRC = ddi_intr_add_softint.9f
ddi_intr_set_softint_pri.9f		:= LINKSRC = ddi_intr_add_softint.9f
ddi_intr_trigger_softint.9f		:= LINKSRC = ddi_intr_add_softint.9f

ddi_intr_free.9f			:= LINKSRC = ddi_intr_alloc.9f

ddi_intr_block_disable.9f		:= LINKSRC = ddi_intr_enable.9f
ddi_intr_block_enable.9f		:= LINKSRC = ddi_intr_enable.9f
ddi_intr_disable.9f			:= LINKSRC = ddi_intr_enable.9f

ddi_intr_set_cap.9f			:= LINKSRC = ddi_intr_get_cap.9f

ddi_intr_get_navail.9f			:= LINKSRC = ddi_intr_get_nintrs.9f

ddi_intr_set_pri.9f			:= LINKSRC = ddi_intr_get_pri.9f

ddi_intr_clr_mask.9f			:= LINKSRC = ddi_intr_set_mask.9f

ddi_io_get16.9f				:= LINKSRC = ddi_io_get8.9f
ddi_io_get32.9f				:= LINKSRC = ddi_io_get8.9f

ddi_io_put16.9f				:= LINKSRC = ddi_io_put8.9f
ddi_io_put32.9f				:= LINKSRC = ddi_io_put8.9f

ddi_io_rep_get16.9f			:= LINKSRC = ddi_io_rep_get8.9f
ddi_io_rep_get32.9f			:= LINKSRC = ddi_io_rep_get8.9f

ddi_io_rep_put16.9f			:= LINKSRC = ddi_io_rep_put8.9f
ddi_io_rep_put32.9f			:= LINKSRC = ddi_io_rep_put8.9f

ddi_unmap_regs.9f			:= LINKSRC = ddi_map_regs.9f

ddi_mem_get16.9f			:= LINKSRC = ddi_mem_get8.9f
ddi_mem_get32.9f			:= LINKSRC = ddi_mem_get8.9f
ddi_mem_get64.9f			:= LINKSRC = ddi_mem_get8.9f

ddi_mem_put16.9f			:= LINKSRC = ddi_mem_put8.9f
ddi_mem_put32.9f			:= LINKSRC = ddi_mem_put8.9f
ddi_mem_put64.9f			:= LINKSRC = ddi_mem_put8.9f

ddi_mem_rep_get16.9f			:= LINKSRC = ddi_mem_rep_get8.9f
ddi_mem_rep_get32.9f			:= LINKSRC = ddi_mem_rep_get8.9f
ddi_mem_rep_get64.9f			:= LINKSRC = ddi_mem_rep_get8.9f

ddi_mem_rep_put16.9f			:= LINKSRC = ddi_mem_rep_put8.9f
ddi_mem_rep_put32.9f			:= LINKSRC = ddi_mem_rep_put8.9f
ddi_mem_rep_put64.9f			:= LINKSRC = ddi_mem_rep_put8.9f

ddi_modclose.9f				:= LINKSRC = ddi_modopen.9f
ddi_modsym.9f				:= LINKSRC = ddi_modopen.9f

ddi_peek16.9f				:= LINKSRC = ddi_peek.9f
ddi_peek32.9f				:= LINKSRC = ddi_peek.9f
ddi_peek64.9f				:= LINKSRC = ddi_peek.9f
ddi_peek8.9f				:= LINKSRC = ddi_peek.9f

ddi_poke16.9f				:= LINKSRC = ddi_poke.9f
ddi_poke32.9f				:= LINKSRC = ddi_poke.9f
ddi_poke64.9f				:= LINKSRC = ddi_poke.9f
ddi_poke8.9f				:= LINKSRC = ddi_poke.9f

ddi_prop_modify.9f			:= LINKSRC = ddi_prop_create.9f
ddi_prop_remove.9f			:= LINKSRC = ddi_prop_create.9f
ddi_prop_remove_all.9f			:= LINKSRC = ddi_prop_create.9f
ddi_prop_undefine.9f			:= LINKSRC = ddi_prop_create.9f

ddi_prop_get_int64.9f			:= LINKSRC = ddi_prop_get_int.9f

ddi_prop_free.9f			:= LINKSRC = ddi_prop_lookup.9f
ddi_prop_lookup_byte_array.9f		:= LINKSRC = ddi_prop_lookup.9f
ddi_prop_lookup_int64_array.9f		:= LINKSRC = ddi_prop_lookup.9f
ddi_prop_lookup_int_array.9f		:= LINKSRC = ddi_prop_lookup.9f
ddi_prop_lookup_string.9f		:= LINKSRC = ddi_prop_lookup.9f
ddi_prop_lookup_string_array.9f		:= LINKSRC = ddi_prop_lookup.9f

ddi_getlongprop.9f			:= LINKSRC = ddi_prop_op.9f
ddi_getlongprop_buf.9f			:= LINKSRC = ddi_prop_op.9f
ddi_getprop.9f				:= LINKSRC = ddi_prop_op.9f
ddi_getproplen.9f			:= LINKSRC = ddi_prop_op.9f

ddi_prop_update_byte_array.9f		:= LINKSRC = ddi_prop_update.9f
ddi_prop_update_int.9f			:= LINKSRC = ddi_prop_update.9f
ddi_prop_update_int64.9f		:= LINKSRC = ddi_prop_update.9f
ddi_prop_update_int64_array.9f		:= LINKSRC = ddi_prop_update.9f
ddi_prop_update_int_array.9f		:= LINKSRC = ddi_prop_update.9f
ddi_prop_update_string.9f		:= LINKSRC = ddi_prop_update.9f
ddi_prop_update_string_array.9f		:= LINKSRC = ddi_prop_update.9f

ddi_put16.9f				:= LINKSRC = ddi_put8.9f
ddi_put32.9f				:= LINKSRC = ddi_put8.9f
ddi_put64.9f				:= LINKSRC = ddi_put8.9f

ddi_rep_get16.9f			:= LINKSRC = ddi_rep_get8.9f
ddi_rep_get32.9f			:= LINKSRC = ddi_rep_get8.9f
ddi_rep_get64.9f			:= LINKSRC = ddi_rep_get8.9f

ddi_rep_put16.9f			:= LINKSRC = ddi_rep_put8.9f
ddi_rep_put32.9f			:= LINKSRC = ddi_rep_put8.9f
ddi_rep_put64.9f			:= LINKSRC = ddi_rep_put8.9f

ddi_segmap_setup.9f			:= LINKSRC = ddi_segmap.9f

ddi_get_soft_state.9f			:= LINKSRC = ddi_soft_state.9f
ddi_soft_state_fini.9f			:= LINKSRC = ddi_soft_state.9f
ddi_soft_state_free.9f			:= LINKSRC = ddi_soft_state.9f
ddi_soft_state_init.9f			:= LINKSRC = ddi_soft_state.9f
ddi_soft_state_zalloc.9f		:= LINKSRC = ddi_soft_state.9f

ddi_strtoull.9f				:= LINKSRC = ddi_strtoll.9f

ddi_umem_free.9f			:= LINKSRC = ddi_umem_alloc.9f

ddi_umem_unlock.9f			:= LINKSRC = ddi_umem_lock.9f

devmap_umem_setup.9f			:= LINKSRC = devmap_devmem_setup.9f

ddi_devmap_segmap.9f			:= LINKSRC = devmap_setup.9f

devmap_load.9f				:= LINKSRC = devmap_unload.9f

ddi_ufm_fini.9f				:= LINKSRC = ddi_ufm.9f
ddi_ufm_image_set_desc.9f		:= LINKSRC = ddi_ufm_image.9f
ddi_ufm_image_set_misc.9f		:= LINKSRC = ddi_ufm_image.9f
ddi_ufm_image_set_nslots.9f		:= LINKSRC = ddi_ufm_image.9f
ddi_ufm_init.9f				:= LINKSRC = ddi_ufm.9f
ddi_ufm_slot_set_attrs.9f		:= LINKSRC = ddi_ufm_slot.9f
ddi_ufm_slot_set_imgsize.9f		:= LINKSRC = ddi_ufm_slot.9f
ddi_ufm_slot_set_misc.9f		:= LINKSRC = ddi_ufm_slot.9f
ddi_ufm_slot_set_version.9f		:= LINKSRC = ddi_ufm_slot.9f
ddi_ufm_update.9f			:= LINKSRC = ddi_ufm.9f

dlerrorack.9f				:= LINKSRC = dlbindack.9f
dlokack.9f				:= LINKSRC = dlbindack.9f
dlphysaddrack.9f			:= LINKSRC = dlbindack.9f
dluderrorind.9f				:= LINKSRC = dlbindack.9f

desballoc.9f				:= LINKSRC = esballoc.9f
desballoca.9f				:= LINKSRC = esballoc.9f
esballoca.9f				:= LINKSRC = esballoc.9f

unfreezestr.9f				:= LINKSRC = freezestr.9f

firmware_close.9f			:= LINKSRC = firmload.9f
firmware_free.9f			:= LINKSRC = firmload.9f
firmware_get_size.9f			:= LINKSRC = firmload.9f
firmware_malloc.9f			:= LINKSRC = firmload.9f
firmware_open.9f			:= LINKSRC = firmload.9f
firmware_read.9f			:= LINKSRC = firmload.9f

free_pktiopb.9f				:= LINKSRC = get_pktiopb.9f

gld_intr.9f				:= LINKSRC = gld.9f
gld_mac_alloc.9f			:= LINKSRC = gld.9f
gld_mac_free.9f				:= LINKSRC = gld.9f
gld_recv.9f				:= LINKSRC = gld.9f
gld_register.9f				:= LINKSRC = gld.9f
gld_sched.9f				:= LINKSRC = gld.9f
gld_unregister.9f			:= LINKSRC = gld.9f

id_space_create.9f			:= LINKSRC = id_space.9f
id_space_destroy.9f			:= LINKSRC = id_space.9f
id_space_extend.9f			:= LINKSRC = id_space.9f
id_alloc.9f				:= LINKSRC = id_space.9f
id_alloc_nosleep.9f			:= LINKSRC = id_space.9f
id_allocff.9f				:= LINKSRC = id_space.9f
id_allocff_nosleep.9f			:= LINKSRC = id_space.9f
id_alloc_specific_nosleep.9f		:= LINKSRC = id_space.9f
id_free.9f				:= LINKSRC = id_space.9f

id32_free.9f				:= LINKSRC = id32_alloc.9f
id32_lookup.9f				:= LINKSRC = id32_alloc.9f

inl.9f					:= LINKSRC = inb.9f
inw.9f					:= LINKSRC = inb.9f

kmem_free.9f				:= LINKSRC = kmem_alloc.9f
kmem_zalloc.9f				:= LINKSRC = kmem_alloc.9f

kmem_cache_alloc.9f			:= LINKSRC = kmem_cache_create.9f
kmem_cache_destroy.9f			:= LINKSRC = kmem_cache_create.9f
kmem_cache_free.9f			:= LINKSRC = kmem_cache_create.9f
kmem_cache_set_move.9f			:= LINKSRC = kmem_cache_create.9f

kstat_named_setstr.9f			:= LINKSRC = kstat_named_init.9f

kstat_runq_back_to_waitq.9f		:= LINKSRC = kstat_queue.9f
kstat_runq_enter.9f			:= LINKSRC = kstat_queue.9f
kstat_runq_exit.9f			:= LINKSRC = kstat_queue.9f
kstat_waitq_enter.9f			:= LINKSRC = kstat_queue.9f
kstat_waitq_exit.9f			:= LINKSRC = kstat_queue.9f
kstat_waitq_to_runq.9f			:= LINKSRC = kstat_queue.9f

ldi_awrite.9f				:= LINKSRC = ldi_aread.9f

ldi_get_devid.9f			:= LINKSRC = ldi_get_dev.9f
ldi_get_minor_name.9f			:= LINKSRC = ldi_get_dev.9f
ldi_get_otyp.9f				:= LINKSRC = ldi_get_dev.9f

ldi_ident_from_dip.9f			:= LINKSRC = ldi_ident_from_dev.9f
ldi_ident_from_stream.9f		:= LINKSRC = ldi_ident_from_dev.9f
ldi_ident_release.9f			:= LINKSRC = ldi_ident_from_dev.9f

ldi_close.9f				:= LINKSRC = ldi_open_by_dev.9f
ldi_open_by_devid.9f			:= LINKSRC = ldi_open_by_dev.9f
ldi_open_by_name.9f			:= LINKSRC = ldi_open_by_dev.9f

ldi_prop_get_int64.9f			:= LINKSRC = ldi_prop_get_int.9f

ldi_prop_lookup_byte_array.9f		:= LINKSRC = ldi_prop_lookup_int_array.9f
ldi_prop_lookup_int64_array.9f		:= LINKSRC = ldi_prop_lookup_int_array.9f
ldi_prop_lookup_string.9f		:= LINKSRC = ldi_prop_lookup_int_array.9f
ldi_prop_lookup_string_array.9f		:= LINKSRC = ldi_prop_lookup_int_array.9f

ldi_getmsg.9f				:= LINKSRC = ldi_putmsg.9f

ldi_write.9f				:= LINKSRC = ldi_read.9f

list_destroy.9f				:= LINKSRC = list_create.9f
list_head.9f				:= LINKSRC = list_create.9f
list_insert_after.9f			:= LINKSRC = list_create.9f
list_insert_before.9f			:= LINKSRC = list_create.9f
list_insert_head.9f			:= LINKSRC = list_create.9f
list_insert_tail.9f			:= LINKSRC = list_create.9f
list_is_empty.9f			:= LINKSRC = list_create.9f
list_link_active.9f			:= LINKSRC = list_create.9f
list_link_init.9f			:= LINKSRC = list_create.9f
list_link_replace.9f			:= LINKSRC = list_create.9f
list_move_tail.9f			:= LINKSRC = list_create.9f
list_next.9f				:= LINKSRC = list_create.9f
list_prev.9f				:= LINKSRC = list_create.9f
list_remove.9f				:= LINKSRC = list_create.9f
list_remove_head.9f			:= LINKSRC = list_create.9f
list_remove_tail.9f			:= LINKSRC = list_create.9f
list_tail.9f				:= LINKSRC = list_create.9f

mac_free.9f				:= LINKSRC = mac_alloc.9f
mac_hcksum_set.9f			:= LINKSRC = mac_hcksum_get.9f
mac_fini_ops.9f				:= LINKSRC = mac_init_ops.9f

mac_prop_info_set_default_fec.9f	:= LINKSRC = mac_prop_info.9f
mac_prop_info_set_default_link_flowctrl.9f	:= LINKSRC = mac_prop_info.9f
mac_prop_info_set_default_str.9f	:= LINKSRC = mac_prop_info.9f
mac_prop_info_set_default_uint8.9f	:= LINKSRC = mac_prop_info.9f
mac_prop_info_set_default_uint32.9f	:= LINKSRC = mac_prop_info.9f
mac_prop_info_set_default_uint64.9f	:= LINKSRC = mac_prop_info.9f
mac_prop_info_set_perm.9f		:= LINKSRC = mac_prop_info.9f
mac_prop_info_set_range_uint32.9f	:= LINKSRC = mac_prop_info.9f

mac_ring_rx.9f				:= LINKSRC = mac_rx.9f

mac_transceiver_info_set_present.9f	:= LINKSRC = mac_transceiver_info.9f
mac_transceiver_info_set_usable.9f	:= LINKSRC = mac_transceiver_info.9f

mac_tx_ring_update.9f			:= LINKSRC = mac_tx_update.9f

mac_unregister.9f			:= LINKSRC = mac_register.9f

makecom_g0.9f				:= LINKSRC = makecom.9f
makecom_g0_s.9f				:= LINKSRC = makecom.9f
makecom_g1.9f				:= LINKSRC = makecom.9f
makecom_g5.9f				:= LINKSRC = makecom.9f

membar_consumer.9f			:= LINKSRC = membar_ops.9f
membar_enter.9f				:= LINKSRC = membar_ops.9f
membar_exit.9f				:= LINKSRC = membar_ops.9f
membar_producer.9f			:= LINKSRC = membar_ops.9f

memcmp.9f				:= LINKSRC = memchr.9f
memcpy.9f				:= LINKSRC = memchr.9f
memmove.9f				:= LINKSRC = memchr.9f
memset.9f				:= LINKSRC = memchr.9f

mod_info.9f				:= LINKSRC = mod_install.9f
mod_modname.9f				:= LINKSRC = mod_install.9f
mod_remove.9f				:= LINKSRC = mod_install.9f

mutex_destroy.9f			:= LINKSRC = mutex.9f
mutex_enter.9f				:= LINKSRC = mutex.9f
mutex_exit.9f				:= LINKSRC = mutex.9f
mutex_init.9f				:= LINKSRC = mutex.9f
mutex_owned.9f				:= LINKSRC = mutex.9f
mutex_tryenter.9f			:= LINKSRC = mutex.9f

net_event_notify_unregister.9f		:= LINKSRC = net_event_notify_register.9f

net_instance_notify_unregister.9f	:= LINKSRC = net_instance_notify_register.9f

net_instance_protocol_unregister.9f	:= LINKSRC = net_protocol_notify_register.9f

nvlist_add_boolean_array.9f		:= LINKSRC = nvlist_add_boolean.9f
nvlist_add_boolean_value.9f		:= LINKSRC = nvlist_add_boolean.9f
nvlist_add_byte.9f			:= LINKSRC = nvlist_add_boolean.9f
nvlist_add_byte_array.9f		:= LINKSRC = nvlist_add_boolean.9f
nvlist_add_int16.9f			:= LINKSRC = nvlist_add_boolean.9f
nvlist_add_int16_array.9f		:= LINKSRC = nvlist_add_boolean.9f
nvlist_add_int32.9f			:= LINKSRC = nvlist_add_boolean.9f
nvlist_add_int32_array.9f		:= LINKSRC = nvlist_add_boolean.9f
nvlist_add_int64.9f			:= LINKSRC = nvlist_add_boolean.9f
nvlist_add_int64_array.9f		:= LINKSRC = nvlist_add_boolean.9f
nvlist_add_int8.9f			:= LINKSRC = nvlist_add_boolean.9f
nvlist_add_int8_array.9f		:= LINKSRC = nvlist_add_boolean.9f
nvlist_add_nvlist.9f			:= LINKSRC = nvlist_add_boolean.9f
nvlist_add_nvlist_array.9f		:= LINKSRC = nvlist_add_boolean.9f
nvlist_add_nvpair.9f			:= LINKSRC = nvlist_add_boolean.9f
nvlist_add_string.9f			:= LINKSRC = nvlist_add_boolean.9f
nvlist_add_string_array.9f		:= LINKSRC = nvlist_add_boolean.9f
nvlist_add_uint16.9f			:= LINKSRC = nvlist_add_boolean.9f
nvlist_add_uint16_array.9f		:= LINKSRC = nvlist_add_boolean.9f
nvlist_add_uint32.9f			:= LINKSRC = nvlist_add_boolean.9f
nvlist_add_uint32_array.9f		:= LINKSRC = nvlist_add_boolean.9f
nvlist_add_uint64.9f			:= LINKSRC = nvlist_add_boolean.9f
nvlist_add_uint64_array.9f		:= LINKSRC = nvlist_add_boolean.9f
nvlist_add_uint8.9f			:= LINKSRC = nvlist_add_boolean.9f
nvlist_add_uint8_array.9f		:= LINKSRC = nvlist_add_boolean.9f
nvlist_t.9f				:= LINKSRC = nvlist_add_boolean.9f

nv_alloc_fini.9f			:= LINKSRC = nvlist_alloc.9f
nv_alloc_init.9f			:= LINKSRC = nvlist_alloc.9f
nvlist_dup.9f				:= LINKSRC = nvlist_alloc.9f
nvlist_free.9f				:= LINKSRC = nvlist_alloc.9f
nvlist_merge.9f				:= LINKSRC = nvlist_alloc.9f
nvlist_pack.9f				:= LINKSRC = nvlist_alloc.9f
nvlist_size.9f				:= LINKSRC = nvlist_alloc.9f
nvlist_unpack.9f			:= LINKSRC = nvlist_alloc.9f
nvlist_xalloc.9f			:= LINKSRC = nvlist_alloc.9f
nvlist_xdup.9f				:= LINKSRC = nvlist_alloc.9f
nvlist_xpack.9f				:= LINKSRC = nvlist_alloc.9f
nvlist_xunpack.9f			:= LINKSRC = nvlist_alloc.9f

nvlist_lookup_boolean_array.9f		:= LINKSRC = nvlist_lookup_boolean.9f
nvlist_lookup_boolean_value.9f		:= LINKSRC = nvlist_lookup_boolean.9f
nvlist_lookup_byte.9f			:= LINKSRC = nvlist_lookup_boolean.9f
nvlist_lookup_byte_array.9f		:= LINKSRC = nvlist_lookup_boolean.9f
nvlist_lookup_int16.9f			:= LINKSRC = nvlist_lookup_boolean.9f
nvlist_lookup_int16_array.9f		:= LINKSRC = nvlist_lookup_boolean.9f
nvlist_lookup_int32.9f			:= LINKSRC = nvlist_lookup_boolean.9f
nvlist_lookup_int32_array.9f		:= LINKSRC = nvlist_lookup_boolean.9f
nvlist_lookup_int64.9f			:= LINKSRC = nvlist_lookup_boolean.9f
nvlist_lookup_int64_array.9f		:= LINKSRC = nvlist_lookup_boolean.9f
nvlist_lookup_int8.9f			:= LINKSRC = nvlist_lookup_boolean.9f
nvlist_lookup_int8_array.9f		:= LINKSRC = nvlist_lookup_boolean.9f
nvlist_lookup_nvlist.9f			:= LINKSRC = nvlist_lookup_boolean.9f
nvlist_lookup_nvlist_array.9f		:= LINKSRC = nvlist_lookup_boolean.9f
nvlist_lookup_pairs.9f			:= LINKSRC = nvlist_lookup_boolean.9f
nvlist_lookup_string.9f			:= LINKSRC = nvlist_lookup_boolean.9f
nvlist_lookup_string_array.9f		:= LINKSRC = nvlist_lookup_boolean.9f
nvlist_lookup_uint16.9f			:= LINKSRC = nvlist_lookup_boolean.9f
nvlist_lookup_uint16_array.9f		:= LINKSRC = nvlist_lookup_boolean.9f
nvlist_lookup_uint32.9f			:= LINKSRC = nvlist_lookup_boolean.9f
nvlist_lookup_uint32_array.9f		:= LINKSRC = nvlist_lookup_boolean.9f
nvlist_lookup_uint64.9f			:= LINKSRC = nvlist_lookup_boolean.9f
nvlist_lookup_uint64_array.9f		:= LINKSRC = nvlist_lookup_boolean.9f
nvlist_lookup_uint8.9f			:= LINKSRC = nvlist_lookup_boolean.9f
nvlist_lookup_uint8_array.9f		:= LINKSRC = nvlist_lookup_boolean.9f

nvlist_exists.9f			:= LINKSRC = nvlist_lookup_nvpair.9f

nvpair_name.9f				:= LINKSRC = nvlist_next_nvpair.9f
nvpair_type.9f				:= LINKSRC = nvlist_next_nvpair.9f

nvlist_remove_all.9f			:= LINKSRC = nvlist_remove.9f

nvpair_value_boolean_array.9f		:= LINKSRC = nvpair_value_byte.9f
nvpair_value_byte_array.9f		:= LINKSRC = nvpair_value_byte.9f
nvpair_value_int16.9f			:= LINKSRC = nvpair_value_byte.9f
nvpair_value_int16_array.9f		:= LINKSRC = nvpair_value_byte.9f
nvpair_value_int32.9f			:= LINKSRC = nvpair_value_byte.9f
nvpair_value_int32_array.9f		:= LINKSRC = nvpair_value_byte.9f
nvpair_value_int64.9f			:= LINKSRC = nvpair_value_byte.9f
nvpair_value_int64_array.9f		:= LINKSRC = nvpair_value_byte.9f
nvpair_value_int8.9f			:= LINKSRC = nvpair_value_byte.9f
nvpair_value_int8_array.9f		:= LINKSRC = nvpair_value_byte.9f
nvpair_value_nvlist.9f			:= LINKSRC = nvpair_value_byte.9f
nvpair_value_nvlist_array.9f		:= LINKSRC = nvpair_value_byte.9f
nvpair_value_string.9f			:= LINKSRC = nvpair_value_byte.9f
nvpair_value_string_array.9f		:= LINKSRC = nvpair_value_byte.9f
nvpair_value_uint16.9f			:= LINKSRC = nvpair_value_byte.9f
nvpair_value_uint16_array.9f		:= LINKSRC = nvpair_value_byte.9f
nvpair_value_uint32.9f			:= LINKSRC = nvpair_value_byte.9f
nvpair_value_uint32_array.9f		:= LINKSRC = nvpair_value_byte.9f
nvpair_value_uint64.9f			:= LINKSRC = nvpair_value_byte.9f
nvpair_value_uint64_array.9f		:= LINKSRC = nvpair_value_byte.9f
nvpair_value_uint8.9f			:= LINKSRC = nvpair_value_byte.9f
nvpair_value_uint8_array.9f		:= LINKSRC = nvpair_value_byte.9f

outl.9f					:= LINKSRC = outb.9f
outw.9f					:= LINKSRC = outb.9f

pci_config_get16.9f			:= LINKSRC = pci_config_get8.9f
pci_config_get32.9f			:= LINKSRC = pci_config_get8.9f
pci_config_get64.9f			:= LINKSRC = pci_config_get8.9f
pci_config_put16.9f			:= LINKSRC = pci_config_get8.9f
pci_config_put32.9f			:= LINKSRC = pci_config_get8.9f
pci_config_put64.9f			:= LINKSRC = pci_config_get8.9f
pci_config_put8.9f			:= LINKSRC = pci_config_get8.9f

pci_config_teardown.9f			:= LINKSRC = pci_config_setup.9f

pci_ereport_post.9f			:= LINKSRC = pci_ereport_setup.9f
pci_ereport_teardown.9f			:= LINKSRC = pci_ereport_setup.9f

pci_restore_config_regs.9f		:= LINKSRC = pci_save_config_regs.9f

minphys.9f				:= LINKSRC = physio.9f

pm_idle_component.9f			:= LINKSRC = pm_busy_component.9f

pm_lower_power.9f			:= LINKSRC = pm_raise_power.9f

priv_policy_choice.9f			:= LINKSRC = priv_policy.9f
priv_policy_only.9f			:= LINKSRC = priv_policy.9f

proc_ref.9f				:= LINKSRC = proc_signal.9f
proc_unref.9f				:= LINKSRC = proc_signal.9f

qprocsoff.9f				:= LINKSRC = qprocson.9f

qwait_sig.9f				:= LINKSRC = qwait.9f

rmallocmap_wait.9f			:= LINKSRC = rmallocmap.9f
rmfreemap.9f				:= LINKSRC = rmallocmap.9f

rw_destroy.9f				:= LINKSRC = rwlock.9f
rw_downgrade.9f				:= LINKSRC = rwlock.9f
rw_enter.9f				:= LINKSRC = rwlock.9f
rw_exit.9f				:= LINKSRC = rwlock.9f
rw_init.9f				:= LINKSRC = rwlock.9f
rw_read_locked.9f			:= LINKSRC = rwlock.9f
rw_tryenter.9f				:= LINKSRC = rwlock.9f
rw_tryupgrade.9f			:= LINKSRC = rwlock.9f

sas_phymap_destroy.9f			:= LINKSRC = sas_phymap_create.9f
sas_phymap_phy_add.9f			:= LINKSRC = sas_phymap_create.9f
sas_phymap_phy_rem.9f			:= LINKSRC = sas_phymap_create.9f

sas_phymap_lookup_uapriv.9f		:= LINKSRC = sas_phymap_lookup_ua.9f
sas_phymap_phy2ua.9f			:= LINKSRC = sas_phymap_lookup_ua.9f
sas_phymap_ua_free.9f			:= LINKSRC = sas_phymap_lookup_ua.9f
sas_phymap_uahasphys.9f			:= LINKSRC = sas_phymap_lookup_ua.9f
sas_phymap_ua2phys.9f			:= LINKSRC = sas_phymap_lookup_ua.9f
sas_phymap_phys_next.9f			:= LINKSRC = sas_phymap_lookup_ua.9f
sas_phymap_phys_free.9f			:= LINKSRC = sas_phymap_lookup_ua.9f

scsi_device_unit_address.9f		:= LINKSRC = scsi_address_device.9f
scsi_device_hba_private_get.9f		:= LINKSRC = scsi_address_device.9f
scsi_device_hba_private_set.9f		:= LINKSRC = scsi_address_device.9f

scsi_dname.9f				:= LINKSRC = scsi_cname.9f
scsi_mname.9f				:= LINKSRC = scsi_cname.9f
scsi_rname.9f				:= LINKSRC = scsi_cname.9f
scsi_sname.9f				:= LINKSRC = scsi_cname.9f

scsi_dmafree.9f				:= LINKSRC = scsi_dmaget.9f

scsi_sense_cmdspecific_uint64.9f	:= LINKSRC = scsi_ext_sense_fields.9f
scsi_sense_info_uint64.9f		:= LINKSRC = scsi_ext_sense_fields.9f

scsi_hba_detach.9f			:= LINKSRC = scsi_hba_attach_setup.9f

scsi_hba_fini.9f			:= LINKSRC = scsi_hba_init.9f

scsi_hba_iportmap_destroy.9f		:= LINKSRC = scsi_hba_iportmap_create.9f
scsi_hba_iportmap_iport_add.9f		:= LINKSRC = scsi_hba_iportmap_create.9f
scsi_hba_iportmap_iport_remove.9f	:= LINKSRC = scsi_hba_iportmap_create.9f

scsi_hba_iport_find.9f			:= LINKSRC = scsi_hba_iport_exist.9f

scsi_hba_pkt_free.9f			:= LINKSRC = scsi_hba_pkt_alloc.9f

scsi_hba_tgtmap_destroy.9f		:= LINKSRC = scsi_hba_tgtmap_create.9f
scsi_hba_tgtmap_scan_luns.9f		:= LINKSRC = scsi_hba_tgtmap_create.9f
scsi_hba_tgtmap_set_begin.9f		:= LINKSRC = scsi_hba_tgtmap_create.9f
scsi_hba_tgtmap_set_add.9f		:= LINKSRC = scsi_hba_tgtmap_create.9f
scsi_hba_tgtmap_set_end.9f		:= LINKSRC = scsi_hba_tgtmap_create.9f
scsi_hba_tgtmap_set_flush.9f		:= LINKSRC = scsi_hba_tgtmap_create.9f
scsi_hba_tgtmap_tgt_add.9f		:= LINKSRC = scsi_hba_tgtmap_create.9f
scsi_hba_tgtmap_tgt_remove.9f		:= LINKSRC = scsi_hba_tgtmap_create.9f

scsi_hba_tran_free.9f			:= LINKSRC = scsi_hba_tran_alloc.9f

scsi_ifsetcap.9f			:= LINKSRC = scsi_ifgetcap.9f

scsi_pktfree.9f				:= LINKSRC = scsi_pktalloc.9f
scsi_resalloc.9f			:= LINKSRC = scsi_pktalloc.9f
scsi_resfree.9f				:= LINKSRC = scsi_pktalloc.9f

scsi_sense_asc.9f			:= LINKSRC = scsi_sense_key.9f
scsi_sense_ascq.9f			:= LINKSRC = scsi_sense_key.9f

scsi_unslave.9f				:= LINKSRC = scsi_unprobe.9f

scsi_wwn_to_wwnstr.9f			:= LINKSRC = scsi_wwnstr_to_wwn.9f
scsi_free_wwnstr.9f			:= LINKSRC = scsi_wwnstr_to_wwn.9f

sema_destroy.9f				:= LINKSRC = semaphore.9f
sema_init.9f				:= LINKSRC = semaphore.9f
sema_p.9f				:= LINKSRC = semaphore.9f
sema_p_sig.9f				:= LINKSRC = semaphore.9f
sema_tryp.9f				:= LINKSRC = semaphore.9f
sema_v.9f				:= LINKSRC = semaphore.9f

snprintf.9f				:= LINKSRC = sprintf.9f
vsprintf.9f				:= LINKSRC = sprintf.9f
vsnprintf.9f				:= LINKSRC = sprintf.9f

numtos.9f				:= LINKSRC = stoi.9f

ddi_strdup.9f				:= LINKSRC = string.9f
strcasecmp.9f				:= LINKSRC = string.9f
strcat.9f				:= LINKSRC = string.9f
strchr.9f				:= LINKSRC = string.9f
strcmp.9f				:= LINKSRC = string.9f
strcpy.9f				:= LINKSRC = string.9f
strdup.9f				:= LINKSRC = string.9f
strfree.9f				:= LINKSRC = string.9f
strlcat.9f				:= LINKSRC = string.9f
strlcpy.9f				:= LINKSRC = string.9f
strlen.9f				:= LINKSRC = string.9f
strncasecmp.9f				:= LINKSRC = string.9f
strncat.9f				:= LINKSRC = string.9f
strncmp.9f				:= LINKSRC = string.9f
strncpy.9f				:= LINKSRC = string.9f
strnlen.9f				:= LINKSRC = string.9f
strrchr.9f				:= LINKSRC = string.9f
strspn.9f				:= LINKSRC = string.9f

ddi_taskq_create.9f			:= LINKSRC = taskq.9f
ddi_taskq_destroy.9f			:= LINKSRC = taskq.9f
ddi_taskq_dispatch.9f			:= LINKSRC = taskq.9f
ddi_taskq_resume.9f			:= LINKSRC = taskq.9f
ddi_taskq_suspend.9f			:= LINKSRC = taskq.9f
ddi_taskq_wait.9f			:= LINKSRC = taskq.9f
taskq_suspended.9f			:= LINKSRC = taskq.9f

uconv_u16tou8.9f			:= LINKSRC = uconv_u16tou32.9f
uconv_u32tou16.9f			:= LINKSRC = uconv_u16tou32.9f
uconv_u32tou8.9f			:= LINKSRC = uconv_u16tou32.9f
uconv_u8tou16.9f			:= LINKSRC = uconv_u16tou32.9f
uconv_u8tou32.9f			:= LINKSRC = uconv_u16tou32.9f

usb_alloc_bulk_req.9f			:= LINKSRC = usb_alloc_request.9f
usb_alloc_ctrl_req.9f			:= LINKSRC = usb_alloc_request.9f
usb_alloc_intr_req.9f			:= LINKSRC = usb_alloc_request.9f
usb_alloc_isoc_req.9f			:= LINKSRC = usb_alloc_request.9f
usb_free_bulk_req.9f			:= LINKSRC = usb_alloc_request.9f
usb_free_ctrl_req.9f			:= LINKSRC = usb_alloc_request.9f
usb_free_intr_req.9f			:= LINKSRC = usb_alloc_request.9f
usb_free_isoc_req.9f			:= LINKSRC = usb_alloc_request.9f
usb_client_detach.9f			:= LINKSRC = usb_client_attach.9f

usb_get_if_number.9f			:= LINKSRC = usb_get_alt_if.9f
usb_owns_device.9f			:= LINKSRC = usb_get_alt_if.9f
usb_set_alt_if.9f			:= LINKSRC = usb_get_alt_if.9f

usb_set_cfg.9f				:= LINKSRC = usb_get_cfg.9f

usb_free_descr_tree.9f			:= LINKSRC = usb_get_dev_data.9f
usb_free_dev_data.9f			:= LINKSRC = usb_get_dev_data.9f
usb_print_descr_tree.9f			:= LINKSRC = usb_get_dev_data.9f

usb_pipe_ctrl_xfer_wait.9f		:= LINKSRC = usb_pipe_ctrl_xfer.9f
usb_pipe_stop_intr_polling.9f		:= LINKSRC = usb_pipe_intr_xfer.9f
usb_pipe_stop_isoc_polling.9f		:= LINKSRC = usb_pipe_isoc_xfer.9f

usb_pipe_get_private.9f			:= LINKSRC = usb_pipe_set_private.9f

usb_pipe_open.9f			:= LINKSRC = usb_pipe_xopen.9f

usb_unregister_hotplug_cbs.9f		:= LINKSRC = usb_register_hotplug_cbs.9f

usba_free_hcdi_ops.9f			:= LINKSRC = usba_alloc_hcdi_ops.9f

usba_hcdi_unregister.9f			:= LINKSRC = usba_hcdi_register.9f

usba_hubdi_close.9f			:= LINKSRC = usba_hubdi_cb_ops.9f
usba_hubdi_ioctl.9f			:= LINKSRC = usba_hubdi_cb_ops.9f
usba_hubdi_open.9f			:= LINKSRC = usba_hubdi_cb_ops.9f

usba_hubdi_root_hub_power.9f		:= LINKSRC = usba_hubdi_dev_ops.9f

usba_hubdi_unbind_root_hub.9f		:= LINKSRC = usba_hubdi_bind_root_hub.9f


va_copy.9f				:= LINKSRC = va_arg.9f
va_end.9f				:= LINKSRC = va_arg.9f
va_start.9f				:= LINKSRC = va_arg.9f

vmem_xalloc.9f				:= LINKSRC = vmem_alloc.9f
vmem_free.9f				:= LINKSRC = vmem_alloc.9f
vmem_xfree.9f				:= LINKSRC = vmem_alloc.9f

vmem_xcreate.9f				:= LINKSRC = vmem_create.9f
vmem_destroy.9f				:= LINKSRC = vmem_create.9f

vmem_size.9f				:= LINKSRC = vmem_walk.9f

.KEEP_STATE:

include		$(SRC)/man/Makefile.man

install:	$(ROOTMANFILES) $(ROOTMANLINKS)<|MERGE_RESOLUTION|>--- conflicted
+++ resolved
@@ -15,11 +15,8 @@
 # Copyright 2019 Joyent, Inc.
 # Copyright 2020-2021 Tintri by DDN, Inc. All rights reserved.
 # Copyright 2016 Hans Rosenfeld <rosenfeld@grumpf.hope-2000.org>
-<<<<<<< HEAD
+# Copyright 2022 RackTop Systems, Inc.
 # Copyright 2022 Oxide Computer Company
-=======
-# Copyright 2022 RackTop Systems, Inc.
->>>>>>> e302d6af
 #
 
 include		$(SRC)/Makefile.master
