--- conflicted
+++ resolved
@@ -886,7 +886,6 @@
 	zfs.h			\
 	zut.h
 
-<<<<<<< HEAD
 GPIOHDRS=			\
 	dpio.h			\
 	kgpio.h			\
@@ -894,13 +893,12 @@
 	kgpio_provider.h	\
 	gpio_sim.h		\
 	zen_gpio.h
-=======
+
 NVMEHDRS=		\
 	discovery.h	\
 	wdc.h		\
 	wdc_sn840.h	\
 	wdc_sn65x.h
->>>>>>> 533affcb
 
 SCSIHDRS=		\
 	scsi.h		\
@@ -1191,11 +1189,8 @@
 	$(FMFSHDRS:%.h=fm/fs/%.check)			\
 	$(FMIOHDRS:%.h=fm/io/%.check)			\
 	$(FSHDRS:%.h=fs/%.check)			\
-<<<<<<< HEAD
 	$(GPIOHDRS:%.h=gpio/%.check)			\
-=======
 	$(NVMEHDRS:%.h=nvme/%.check)			\
->>>>>>> 533affcb
 	$(SCSIHDRS:%.h=scsi/%.check)			\
 	$(SCSIADHDRS:%.h=scsi/adapters/%.check)		\
 	$(SCSICONFHDRS:%.h=scsi/conf/%.check)		\
