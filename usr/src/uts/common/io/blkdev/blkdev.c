/*
 * CDDL HEADER START
 *
 * The contents of this file are subject to the terms of the
 * Common Development and Distribution License (the "License").
 * You may not use this file except in compliance with the License.
 *
 * You can obtain a copy of the license at usr/src/OPENSOLARIS.LICENSE
 * or http://www.opensolaris.org/os/licensing.
 * See the License for the specific language governing permissions
 * and limitations under the License.
 *
 * When distributing Covered Code, include this CDDL HEADER in each
 * file and include the License file at usr/src/OPENSOLARIS.LICENSE.
 * If applicable, add the following below this CDDL HEADER, with the
 * fields enclosed by brackets "[]" replaced with your own identifying
 * information: Portions Copyright [yyyy] [name of copyright owner]
 *
 * CDDL HEADER END
 */
/*
 * Copyright (c) 2009, 2010, Oracle and/or its affiliates. All rights reserved.
 * Copyright 2012 Garrett D'Amore <garrett@damore.org>.  All rights reserved.
 * Copyright 2012 Alexey Zaytsev <alexey.zaytsev@gmail.com> All rights reserved.
 * Copyright 2017 The MathWorks, Inc.  All rights reserved.
 * Copyright 2020 Joyent, Inc.
 * Copyright 2022 OmniOS Community Edition (OmniOSce) Association.
 * Copyright 2022 Tintri by DDN, Inc. All rights reserved.
 * Copyright 2023 Oxide Computer Company
 */

#include <sys/types.h>
#include <sys/ksynch.h>
#include <sys/kmem.h>
#include <sys/file.h>
#include <sys/errno.h>
#include <sys/open.h>
#include <sys/buf.h>
#include <sys/uio.h>
#include <sys/aio_req.h>
#include <sys/cred.h>
#include <sys/modctl.h>
#include <sys/cmlb.h>
#include <sys/conf.h>
#include <sys/devops.h>
#include <sys/list.h>
#include <sys/sysmacros.h>
#include <sys/dkio.h>
#include <sys/dkioc_free_util.h>
#include <sys/vtoc.h>
#include <sys/scsi/scsi.h>	/* for DTYPE_DIRECT */
#include <sys/kstat.h>
#include <sys/fs/dv_node.h>
#include <sys/ddi.h>
#include <sys/sunddi.h>
#include <sys/note.h>
#include <sys/blkdev.h>
#include <sys/scsi/impl/inquiry.h>
#include <sys/taskq.h>
#include <sys/taskq_impl.h>
#include <sys/disp.h>
#include <sys/sysevent/eventdefs.h>
#include <sys/sysevent/dev.h>

/*
 * blkdev is a driver which provides a lot of the common functionality
 * a block device driver may need and helps by removing code which
 * is frequently duplicated in block device drivers.
 *
 * Within this driver all the struct cb_ops functions required for a
 * block device driver are written with appropriate call back functions
 * to be provided by the parent driver.
 *
 * To use blkdev, a driver needs to:
 *	1. Create a bd_ops_t structure which has the call back operations
 *	   blkdev will use.
 *	2. Create a handle by calling bd_alloc_handle(). One of the
 *	   arguments to this function is the bd_ops_t.
 *	3. Call bd_attach_handle(). This will instantiate a blkdev device
 *	   as a child device node of the calling driver.
 *
 * A parent driver is not restricted to just allocating and attaching a
 * single instance, it may attach as many as it wishes. For each handle
 * attached, appropriate entries in /dev/[r]dsk are created.
 *
 * The bd_ops_t routines that a parent of blkdev need to provide are:
 *
 * o_drive_info: Provide information to blkdev such as how many I/O queues
 *		 to create and the size of those queues. Also some device
 *		 specifics such as EUI, vendor, product, model, serial
 *		 number ....
 *
 * o_media_info: Provide information about the media. Eg size and block size.
 *
 * o_devid_init: Creates and initializes the device id. Typically calls
 *		 ddi_devid_init().
 *
 * o_sync_cache: Issues a device appropriate command to flush any write
 *		 caches.
 *
 * o_read:	 Read data as described by bd_xfer_t argument.
 *
 * o_write:	 Write data as described by bd_xfer_t argument.
 *
 * o_free_space: Free the space described by bd_xfer_t argument (optional).
 *
 * Queues
 * ------
 * Part of the drive_info data is a queue count. blkdev will create
 * "queue count" number of waitq/runq pairs. Each waitq/runq pair
 * operates independently. As an I/O is scheduled up to the parent
 * driver via o_read or o_write its queue number is given. If the
 * parent driver supports multiple hardware queues it can then select
 * where to submit the I/O request.
 *
 * Currently blkdev uses a simplistic round-robin queue selection method.
 * It has the advantage that it is lockless. In the future it will be
 * worthwhile reviewing this strategy for something which prioritizes queues
 * depending on how busy they are.
 *
 * Each waitq/runq pair is protected by its mutex (q_iomutex). Incoming
 * I/O requests are initially added to the waitq. They are taken off the
 * waitq, added to the runq and submitted, providing the runq is less
 * than the qsize as specified in the drive_info. As an I/O request
 * completes, the parent driver is required to call bd_xfer_done(), which
 * will remove the I/O request from the runq and pass I/O completion
 * status up the stack.
 *
 * Locks
 * -----
 * There are 5 instance global locks d_ocmutex, d_ksmutex, d_errmutex,
 * d_statemutex and d_dle_mutex. As well a q_iomutex per waitq/runq pair.
 *
 * Lock Hierarchy
 * --------------
 * The only two locks which may be held simultaneously are q_iomutex and
 * d_ksmutex. In all cases q_iomutex must be acquired before d_ksmutex.
 */

#define	BD_MAXPART	64
#define	BDINST(dev)	(getminor(dev) / BD_MAXPART)
#define	BDPART(dev)	(getminor(dev) % BD_MAXPART)

typedef struct bd bd_t;
typedef struct bd_xfer_impl bd_xfer_impl_t;
typedef struct bd_queue bd_queue_t;

typedef enum {
	BD_DLE_PENDING	= 1 << 0,
	BD_DLE_RUNNING	= 1 << 1
} bd_dle_state_t;

struct bd {
	void		*d_private;
	dev_info_t	*d_dip;
	kmutex_t	d_ocmutex;	/* open/close */
	kmutex_t	d_ksmutex;	/* kstat */
	kmutex_t	d_errmutex;
	kmutex_t	d_statemutex;
	kcondvar_t	d_statecv;
	enum dkio_state	d_state;
	cmlb_handle_t	d_cmlbh;
	unsigned	d_open_lyr[BD_MAXPART];	/* open count */
	uint64_t	d_open_excl;	/* bit mask indexed by partition */
	uint64_t	d_open_reg[OTYPCNT];		/* bit mask */
	uint64_t	d_io_counter;

	uint32_t	d_qcount;
	uint32_t	d_qactive;
	uint32_t	d_maxxfer;
	uint32_t	d_blkshift;
	uint32_t	d_pblkshift;
	uint64_t	d_numblks;
	ddi_devid_t	d_devid;

	uint64_t	d_max_free_seg;
	uint64_t	d_max_free_blks;
	uint64_t	d_max_free_seg_blks;
	uint64_t	d_free_align;

	kmem_cache_t	*d_cache;
	bd_queue_t	*d_queues;
	kstat_t		*d_ksp;
	kstat_io_t	*d_kiop;
	kstat_t		*d_errstats;
	struct bd_errstats *d_kerr;

	boolean_t	d_rdonly;
	boolean_t	d_ssd;
	boolean_t	d_removable;
	boolean_t	d_hotpluggable;
	boolean_t	d_use_dma;

	ddi_dma_attr_t	d_dma;
	bd_ops_t	d_ops;
	bd_handle_t	d_handle;

	kmutex_t	d_dle_mutex;
	taskq_ent_t	d_dle_ent;
	bd_dle_state_t	d_dle_state;
};

struct bd_handle {
	bd_ops_t	h_ops;
	ddi_dma_attr_t	*h_dma;
	dev_info_t	*h_parent;
	dev_info_t	*h_child;
	void		*h_private;
	bd_t		*h_bd;
	char		*h_name;
	char		h_addr[50];	/* enough for w%0.32x,%X */
};

struct bd_xfer_impl {
	bd_xfer_t	i_public;
	list_node_t	i_linkage;
	bd_t		*i_bd;
	buf_t		*i_bp;
	bd_queue_t	*i_bq;
	uint_t		i_num_win;
	uint_t		i_cur_win;
	off_t		i_offset;
	int		(*i_func)(void *, bd_xfer_t *);
	uint32_t	i_blkshift;
	size_t		i_len;
	size_t		i_resid;
};

struct bd_queue {
	kmutex_t	q_iomutex;
	uint32_t	q_qsize;
	uint32_t	q_qactive;
	list_t		q_runq;
	list_t		q_waitq;
};

#define	i_dmah		i_public.x_dmah
#define	i_dmac		i_public.x_dmac
#define	i_ndmac		i_public.x_ndmac
#define	i_kaddr		i_public.x_kaddr
#define	i_nblks		i_public.x_nblks
#define	i_blkno		i_public.x_blkno
#define	i_flags		i_public.x_flags
#define	i_qnum		i_public.x_qnum
#define	i_dfl		i_public.x_dfl

#define	CAN_FREESPACE(bd) \
	(((bd)->d_ops.o_free_space == NULL) ? B_FALSE : B_TRUE)

/*
 * Private prototypes.
 */

static void bd_prop_update_inqstring(dev_info_t *, char *, char *, size_t);
static void bd_create_inquiry_props(dev_info_t *, bd_drive_t *);
static void bd_create_errstats(bd_t *, int, bd_drive_t *);
static void bd_destroy_errstats(bd_t *);
static void bd_errstats_setstr(kstat_named_t *, char *, size_t, char *);
static void bd_init_errstats(bd_t *, bd_drive_t *);
static void bd_fini_errstats(bd_t *);

static int bd_getinfo(dev_info_t *, ddi_info_cmd_t, void *, void **);
static int bd_attach(dev_info_t *, ddi_attach_cmd_t);
static int bd_detach(dev_info_t *, ddi_detach_cmd_t);

static int bd_open(dev_t *, int, int, cred_t *);
static int bd_close(dev_t, int, int, cred_t *);
static int bd_strategy(struct buf *);
static int bd_ioctl(dev_t, int, intptr_t, int, cred_t *, int *);
static int bd_dump(dev_t, caddr_t, daddr_t, int);
static int bd_read(dev_t, struct uio *, cred_t *);
static int bd_write(dev_t, struct uio *, cred_t *);
static int bd_aread(dev_t, struct aio_req *, cred_t *);
static int bd_awrite(dev_t, struct aio_req *, cred_t *);
static int bd_prop_op(dev_t, dev_info_t *, ddi_prop_op_t, int, char *,
    caddr_t, int *);

static int bd_tg_rdwr(dev_info_t *, uchar_t, void *, diskaddr_t, size_t,
    void *);
static int bd_tg_getinfo(dev_info_t *, int, void *, void *);
static int bd_xfer_ctor(void *, void *, int);
static void bd_xfer_dtor(void *, void *);
static void bd_sched(bd_t *, bd_queue_t *);
static void bd_submit(bd_t *, bd_xfer_impl_t *);
static void bd_runq_exit(bd_xfer_impl_t *, int);
static void bd_update_state(bd_t *);
static int bd_check_state(bd_t *, enum dkio_state *);
static int bd_flush_write_cache(bd_t *, struct dk_callback *);
static int bd_check_uio(dev_t, struct uio *);
static int bd_free_space(dev_t, bd_t *, dkioc_free_list_t *);

struct cmlb_tg_ops bd_tg_ops = {
	TG_DK_OPS_VERSION_1,
	bd_tg_rdwr,
	bd_tg_getinfo,
};

static struct cb_ops bd_cb_ops = {
	bd_open,		/* open */
	bd_close,		/* close */
	bd_strategy,		/* strategy */
	nodev,			/* print */
	bd_dump,		/* dump */
	bd_read,		/* read */
	bd_write,		/* write */
	bd_ioctl,		/* ioctl */
	nodev,			/* devmap */
	nodev,			/* mmap */
	nodev,			/* segmap */
	nochpoll,		/* poll */
	bd_prop_op,		/* cb_prop_op */
	0,			/* streamtab  */
	D_64BIT | D_MP,		/* Driver comaptibility flag */
	CB_REV,			/* cb_rev */
	bd_aread,		/* async read */
	bd_awrite		/* async write */
};

struct dev_ops bd_dev_ops = {
	DEVO_REV,		/* devo_rev, */
	0,			/* refcnt  */
	bd_getinfo,		/* getinfo */
	nulldev,		/* identify */
	nulldev,		/* probe */
	bd_attach,		/* attach */
	bd_detach,		/* detach */
	nodev,			/* reset */
	&bd_cb_ops,		/* driver operations */
	NULL,			/* bus operations */
	NULL,			/* power */
	ddi_quiesce_not_needed,	/* quiesce */
};

static struct modldrv modldrv = {
	&mod_driverops,
	"Generic Block Device",
	&bd_dev_ops,
};

static struct modlinkage modlinkage = {
	MODREV_1, { &modldrv, NULL }
};

static void *bd_state;
static krwlock_t bd_lock;
static taskq_t *bd_taskq;

int
_init(void)
{
	char taskq_name[TASKQ_NAMELEN];
	const char *name;
	int rv;

	rv = ddi_soft_state_init(&bd_state, sizeof (struct bd), 2);
	if (rv != DDI_SUCCESS)
		return (rv);

	name = mod_modname(&modlinkage);
	(void) snprintf(taskq_name, sizeof (taskq_name), "%s_taskq", name);
	bd_taskq = taskq_create(taskq_name, 1, minclsyspri, 0, 0, 0);
	if (bd_taskq == NULL) {
		cmn_err(CE_WARN, "%s: unable to create %s", name, taskq_name);
		ddi_soft_state_fini(&bd_state);
		return (DDI_FAILURE);
	}

	rw_init(&bd_lock, NULL, RW_DRIVER, NULL);

	rv = mod_install(&modlinkage);
	if (rv != DDI_SUCCESS) {
		rw_destroy(&bd_lock);
		taskq_destroy(bd_taskq);
		ddi_soft_state_fini(&bd_state);
	}
	return (rv);
}

int
_fini(void)
{
	int	rv;

	rv = mod_remove(&modlinkage);
	if (rv == DDI_SUCCESS) {
		rw_destroy(&bd_lock);
		taskq_destroy(bd_taskq);
		ddi_soft_state_fini(&bd_state);
	}
	return (rv);
}

int
_info(struct modinfo *modinfop)
{
	return (mod_info(&modlinkage, modinfop));
}

static int
bd_getinfo(dev_info_t *dip, ddi_info_cmd_t cmd, void *arg, void **resultp)
{
	bd_t	*bd;
	minor_t	inst;

	_NOTE(ARGUNUSED(dip));

	inst = BDINST((dev_t)arg);

	switch (cmd) {
	case DDI_INFO_DEVT2DEVINFO:
		bd = ddi_get_soft_state(bd_state, inst);
		if (bd == NULL) {
			return (DDI_FAILURE);
		}
		*resultp = (void *)bd->d_dip;
		break;

	case DDI_INFO_DEVT2INSTANCE:
		*resultp = (void *)(intptr_t)inst;
		break;

	default:
		return (DDI_FAILURE);
	}
	return (DDI_SUCCESS);
}

static void
bd_prop_update_inqstring(dev_info_t *dip, char *name, char *data, size_t len)
{
	int	ilen;
	char	*data_string;

	ilen = scsi_ascii_inquiry_len(data, len);
	ASSERT3U(ilen, <=, len);
	if (ilen <= 0)
		return;
	/* ensure null termination */
	data_string = kmem_zalloc(ilen + 1, KM_SLEEP);
	bcopy(data, data_string, ilen);
	(void) ndi_prop_update_string(DDI_DEV_T_NONE, dip, name, data_string);
	kmem_free(data_string, ilen + 1);
}

static void
bd_create_inquiry_props(dev_info_t *dip, bd_drive_t *drive)
{
	if (drive->d_vendor_len > 0)
		bd_prop_update_inqstring(dip, INQUIRY_VENDOR_ID,
		    drive->d_vendor, drive->d_vendor_len);

	if (drive->d_product_len > 0)
		bd_prop_update_inqstring(dip, INQUIRY_PRODUCT_ID,
		    drive->d_product, drive->d_product_len);

	if (drive->d_serial_len > 0)
		bd_prop_update_inqstring(dip, INQUIRY_SERIAL_NO,
		    drive->d_serial, drive->d_serial_len);

	if (drive->d_revision_len > 0)
		bd_prop_update_inqstring(dip, INQUIRY_REVISION_ID,
		    drive->d_revision, drive->d_revision_len);
}

static void
bd_create_errstats(bd_t *bd, int inst, bd_drive_t *drive)
{
	char	ks_module[KSTAT_STRLEN];
	char	ks_name[KSTAT_STRLEN];
	int	ndata = sizeof (struct bd_errstats) / sizeof (kstat_named_t);

	if (bd->d_errstats != NULL)
		return;

	(void) snprintf(ks_module, sizeof (ks_module), "%serr",
	    ddi_driver_name(bd->d_dip));
	(void) snprintf(ks_name, sizeof (ks_name), "%s%d,err",
	    ddi_driver_name(bd->d_dip), inst);

	bd->d_errstats = kstat_create(ks_module, inst, ks_name, "device_error",
	    KSTAT_TYPE_NAMED, ndata, KSTAT_FLAG_PERSISTENT);

	mutex_init(&bd->d_errmutex, NULL, MUTEX_DRIVER, NULL);
	if (bd->d_errstats == NULL) {
		/*
		 * Even if we cannot create the kstat, we create a
		 * scratch kstat.  The reason for this is to ensure
		 * that we can update the kstat all of the time,
		 * without adding an extra branch instruction.
		 */
		bd->d_kerr = kmem_zalloc(sizeof (struct bd_errstats),
		    KM_SLEEP);
	} else {
		bd->d_errstats->ks_lock = &bd->d_errmutex;
		bd->d_kerr = (struct bd_errstats *)bd->d_errstats->ks_data;
	}

	kstat_named_init(&bd->d_kerr->bd_softerrs,	"Soft Errors",
	    KSTAT_DATA_UINT32);
	kstat_named_init(&bd->d_kerr->bd_harderrs,	"Hard Errors",
	    KSTAT_DATA_UINT32);
	kstat_named_init(&bd->d_kerr->bd_transerrs,	"Transport Errors",
	    KSTAT_DATA_UINT32);

	if (drive->d_model_len > 0) {
		kstat_named_init(&bd->d_kerr->bd_model,	"Model",
		    KSTAT_DATA_STRING);
	} else {
		kstat_named_init(&bd->d_kerr->bd_vid,	"Vendor",
		    KSTAT_DATA_STRING);
		kstat_named_init(&bd->d_kerr->bd_pid,	"Product",
		    KSTAT_DATA_STRING);
	}

	kstat_named_init(&bd->d_kerr->bd_revision,	"Revision",
	    KSTAT_DATA_STRING);
	kstat_named_init(&bd->d_kerr->bd_serial,	"Serial No",
	    KSTAT_DATA_STRING);
	kstat_named_init(&bd->d_kerr->bd_capacity,	"Size",
	    KSTAT_DATA_ULONGLONG);
	kstat_named_init(&bd->d_kerr->bd_rq_media_err,	"Media Error",
	    KSTAT_DATA_UINT32);
	kstat_named_init(&bd->d_kerr->bd_rq_ntrdy_err,	"Device Not Ready",
	    KSTAT_DATA_UINT32);
	kstat_named_init(&bd->d_kerr->bd_rq_nodev_err,	"No Device",
	    KSTAT_DATA_UINT32);
	kstat_named_init(&bd->d_kerr->bd_rq_recov_err,	"Recoverable",
	    KSTAT_DATA_UINT32);
	kstat_named_init(&bd->d_kerr->bd_rq_illrq_err,	"Illegal Request",
	    KSTAT_DATA_UINT32);
	kstat_named_init(&bd->d_kerr->bd_rq_pfa_err,
	    "Predictive Failure Analysis", KSTAT_DATA_UINT32);

	bd->d_errstats->ks_private = bd;

	kstat_install(bd->d_errstats);
	bd_init_errstats(bd, drive);
}

static void
bd_destroy_errstats(bd_t *bd)
{
	if (bd->d_errstats != NULL) {
		bd_fini_errstats(bd);
		kstat_delete(bd->d_errstats);
		bd->d_errstats = NULL;
	} else {
		kmem_free(bd->d_kerr, sizeof (struct bd_errstats));
		bd->d_kerr = NULL;
		mutex_destroy(&bd->d_errmutex);
	}
}

static void
bd_errstats_setstr(kstat_named_t *k, char *str, size_t len, char *alt)
{
	char	*tmp;
	size_t	km_len;

	if (KSTAT_NAMED_STR_PTR(k) == NULL) {
		if (len > 0)
			km_len = strnlen(str, len);
		else if (alt != NULL)
			km_len = strlen(alt);
		else
			return;

		tmp = kmem_alloc(km_len + 1, KM_SLEEP);
		bcopy(len > 0 ? str : alt, tmp, km_len);
		tmp[km_len] = '\0';

		kstat_named_setstr(k, tmp);
	}
}

static void
bd_errstats_clrstr(kstat_named_t *k)
{
	if (KSTAT_NAMED_STR_PTR(k) == NULL)
		return;

	kmem_free(KSTAT_NAMED_STR_PTR(k), KSTAT_NAMED_STR_BUFLEN(k));
	kstat_named_setstr(k, NULL);
}

static void
bd_init_errstats(bd_t *bd, bd_drive_t *drive)
{
	struct bd_errstats	*est = bd->d_kerr;

	mutex_enter(&bd->d_errmutex);

	if (drive->d_model_len > 0 &&
	    KSTAT_NAMED_STR_PTR(&est->bd_model) == NULL) {
		bd_errstats_setstr(&est->bd_model, drive->d_model,
		    drive->d_model_len, NULL);
	} else {
		bd_errstats_setstr(&est->bd_vid, drive->d_vendor,
		    drive->d_vendor_len, "Unknown ");
		bd_errstats_setstr(&est->bd_pid, drive->d_product,
		    drive->d_product_len, "Unknown         ");
	}

	bd_errstats_setstr(&est->bd_revision, drive->d_revision,
	    drive->d_revision_len, "0001");
	bd_errstats_setstr(&est->bd_serial, drive->d_serial,
	    drive->d_serial_len, "0               ");

	mutex_exit(&bd->d_errmutex);
}

static void
bd_fini_errstats(bd_t *bd)
{
	struct bd_errstats	*est = bd->d_kerr;

	mutex_enter(&bd->d_errmutex);

	bd_errstats_clrstr(&est->bd_model);
	bd_errstats_clrstr(&est->bd_vid);
	bd_errstats_clrstr(&est->bd_pid);
	bd_errstats_clrstr(&est->bd_revision);
	bd_errstats_clrstr(&est->bd_serial);

	mutex_exit(&bd->d_errmutex);
}

static void
bd_queues_free(bd_t *bd)
{
	uint32_t i;

	for (i = 0; i < bd->d_qcount; i++) {
		bd_queue_t *bq = &bd->d_queues[i];

		mutex_destroy(&bq->q_iomutex);
		list_destroy(&bq->q_waitq);
		list_destroy(&bq->q_runq);
	}

	kmem_free(bd->d_queues, sizeof (*bd->d_queues) * bd->d_qcount);
}

static int
bd_attach(dev_info_t *dip, ddi_attach_cmd_t cmd)
{
	int		inst;
	bd_handle_t	hdl;
	bd_t		*bd;
	bd_drive_t	drive;
	uint32_t	i;
	int		rv;
	char		name[16];
	char		kcache[32];
	char		*node_type;

	switch (cmd) {
	case DDI_ATTACH:
		break;
	case DDI_RESUME:
		/* We don't do anything native for suspend/resume */
		return (DDI_SUCCESS);
	default:
		return (DDI_FAILURE);
	}

	inst = ddi_get_instance(dip);
	hdl = ddi_get_parent_data(dip);

	(void) snprintf(name, sizeof (name), "%s%d",
	    ddi_driver_name(dip), ddi_get_instance(dip));
	(void) snprintf(kcache, sizeof (kcache), "%s_xfer", name);

	if (hdl == NULL) {
		cmn_err(CE_WARN, "%s: missing parent data!", name);
		return (DDI_FAILURE);
	}

	if (ddi_soft_state_zalloc(bd_state, inst) != DDI_SUCCESS) {
		cmn_err(CE_WARN, "%s: unable to zalloc soft state!", name);
		return (DDI_FAILURE);
	}
	bd = ddi_get_soft_state(bd_state, inst);

	if (hdl->h_dma) {
		bd->d_dma = *(hdl->h_dma);
		bd->d_dma.dma_attr_granular =
		    max(DEV_BSIZE, bd->d_dma.dma_attr_granular);
		bd->d_use_dma = B_TRUE;

		if (bd->d_maxxfer &&
		    (bd->d_maxxfer != bd->d_dma.dma_attr_maxxfer)) {
			cmn_err(CE_WARN,
			    "%s: inconsistent maximum transfer size!",
			    name);
			/* We force it */
			bd->d_maxxfer = bd->d_dma.dma_attr_maxxfer;
		} else {
			bd->d_maxxfer = bd->d_dma.dma_attr_maxxfer;
		}
	} else {
		bd->d_use_dma = B_FALSE;
		if (bd->d_maxxfer == 0) {
			bd->d_maxxfer = 1024 * 1024;
		}
	}
	bd->d_ops = hdl->h_ops;
	bd->d_private = hdl->h_private;
	bd->d_blkshift = DEV_BSHIFT;	/* 512 bytes, to start */

	if (bd->d_maxxfer % DEV_BSIZE) {
		cmn_err(CE_WARN, "%s: maximum transfer misaligned!", name);
		bd->d_maxxfer &= ~(DEV_BSIZE - 1);
	}
	if (bd->d_maxxfer < DEV_BSIZE) {
		cmn_err(CE_WARN, "%s: maximum transfer size too small!", name);
		ddi_soft_state_free(bd_state, inst);
		return (DDI_FAILURE);
	}

	bd->d_dip = dip;
	bd->d_handle = hdl;
	ddi_set_driver_private(dip, bd);

	mutex_init(&bd->d_ksmutex, NULL, MUTEX_DRIVER, NULL);
	mutex_init(&bd->d_ocmutex, NULL, MUTEX_DRIVER, NULL);
	mutex_init(&bd->d_statemutex, NULL, MUTEX_DRIVER, NULL);
	cv_init(&bd->d_statecv, NULL, CV_DRIVER, NULL);
	mutex_init(&bd->d_dle_mutex, NULL, MUTEX_DRIVER, NULL);
	bd->d_dle_state = 0;

	bd->d_cache = kmem_cache_create(kcache, sizeof (bd_xfer_impl_t), 8,
	    bd_xfer_ctor, bd_xfer_dtor, NULL, bd, NULL, 0);

	bd->d_ksp = kstat_create(ddi_driver_name(dip), inst, NULL, "disk",
	    KSTAT_TYPE_IO, 1, KSTAT_FLAG_PERSISTENT);
	if (bd->d_ksp != NULL) {
		bd->d_ksp->ks_lock = &bd->d_ksmutex;
		kstat_install(bd->d_ksp);
		bd->d_kiop = bd->d_ksp->ks_data;
	} else {
		/*
		 * Even if we cannot create the kstat, we create a
		 * scratch kstat.  The reason for this is to ensure
		 * that we can update the kstat all of the time,
		 * without adding an extra branch instruction.
		 */
		bd->d_kiop = kmem_zalloc(sizeof (kstat_io_t), KM_SLEEP);
	}

	cmlb_alloc_handle(&bd->d_cmlbh);

	bd->d_state = DKIO_NONE;

	bzero(&drive, sizeof (drive));
	/*
	 * Default to one queue, and no restrictions on free space requests
	 * (if driver provides method) parent driver can override.
	 */
	drive.d_qcount = 1;
	drive.d_free_align = 1;
	bd->d_ops.o_drive_info(bd->d_private, &drive);

	/*
	 * Several checks to make sure o_drive_info() didn't return bad
	 * values:
	 *
	 * There must be at least one queue
	 */
	if (drive.d_qcount == 0)
		goto fail_drive_info;

	/* FREE/UNMAP/TRIM alignment needs to be at least 1 block */
	if (drive.d_free_align == 0)
		goto fail_drive_info;

	/*
	 * If d_max_free_blks is not unlimited (not 0), then we cannot allow
	 * an unlimited segment size. It is however permissible to not impose
	 * a limit on the total number of blocks freed while limiting the
	 * amount allowed in an individual segment.
	 */
	if ((drive.d_max_free_blks > 0 && drive.d_max_free_seg_blks == 0))
		goto fail_drive_info;

	/*
	 * If a limit is set on d_max_free_blks (by the above check, we know
	 * if there's a limit on d_max_free_blks, d_max_free_seg_blks cannot
	 * be unlimited), it cannot be smaller than the limit on an individual
	 * segment.
	 */
	if ((drive.d_max_free_blks > 0 &&
	    drive.d_max_free_seg_blks > drive.d_max_free_blks)) {
		goto fail_drive_info;
	}

	bd->d_qcount = drive.d_qcount;
	bd->d_removable = drive.d_removable;
	bd->d_hotpluggable = drive.d_hotpluggable;

	if (drive.d_maxxfer && drive.d_maxxfer < bd->d_maxxfer)
		bd->d_maxxfer = drive.d_maxxfer;

	bd->d_free_align = drive.d_free_align;
	bd->d_max_free_seg = drive.d_max_free_seg;
	bd->d_max_free_blks = drive.d_max_free_blks;
	bd->d_max_free_seg_blks = drive.d_max_free_seg_blks;

	bd_create_inquiry_props(dip, &drive);
	bd_create_errstats(bd, inst, &drive);
	bd_update_state(bd);

	bd->d_queues = kmem_alloc(sizeof (*bd->d_queues) * bd->d_qcount,
	    KM_SLEEP);
	for (i = 0; i < bd->d_qcount; i++) {
		bd_queue_t *bq = &bd->d_queues[i];

		bq->q_qsize = drive.d_qsize;
		bq->q_qactive = 0;
		mutex_init(&bq->q_iomutex, NULL, MUTEX_DRIVER, NULL);

		list_create(&bq->q_waitq, sizeof (bd_xfer_impl_t),
		    offsetof(struct bd_xfer_impl, i_linkage));
		list_create(&bq->q_runq, sizeof (bd_xfer_impl_t),
		    offsetof(struct bd_xfer_impl, i_linkage));
	}

	if (*(uint64_t *)drive.d_eui64 != 0 ||
	    *(uint64_t *)drive.d_guid != 0 ||
	    *((uint64_t *)drive.d_guid + 1) != 0)
		node_type = DDI_NT_BLOCK_BLKDEV;
	else if (drive.d_lun >= 0)
		node_type = DDI_NT_BLOCK_CHAN;
	else
		node_type = DDI_NT_BLOCK;

	rv = cmlb_attach(dip, &bd_tg_ops, DTYPE_DIRECT,
	    bd->d_removable, bd->d_hotpluggable, node_type,
	    CMLB_FAKE_LABEL_ONE_PARTITION, bd->d_cmlbh, 0);
	if (rv != 0) {
		goto fail_cmlb_attach;
	}

	if (bd->d_ops.o_devid_init != NULL) {
		rv = bd->d_ops.o_devid_init(bd->d_private, dip, &bd->d_devid);
		if (rv == DDI_SUCCESS) {
			if (ddi_devid_register(dip, bd->d_devid) !=
			    DDI_SUCCESS) {
				cmn_err(CE_WARN,
				    "%s: unable to register devid", name);
			}
		}
	}

	/*
	 * Add a zero-length attribute to tell the world we support
	 * kernel ioctls (for layered drivers).  Also set up properties
	 * used by HAL to identify removable media.
	 */
	(void) ddi_prop_create(DDI_DEV_T_NONE, dip, DDI_PROP_CANSLEEP,
	    DDI_KERNEL_IOCTL, NULL, 0);
	if (bd->d_removable) {
		(void) ddi_prop_create(DDI_DEV_T_NONE, dip, DDI_PROP_CANSLEEP,
		    "removable-media", NULL, 0);
	}
	if (bd->d_hotpluggable) {
		(void) ddi_prop_create(DDI_DEV_T_NONE, dip, DDI_PROP_CANSLEEP,
		    "hotpluggable", NULL, 0);
	}

	/*
	 * Before we proceed, we need to ensure that the geometry and labels on
	 * the cmlb disk are reasonable. When cmlb first attaches, it does not
	 * perform label validation and creates minor nodes based on the
<<<<<<< HEAD
	 * assumption of the size. This may not be corrrect and the rest of the
=======
	 * assumption of the size. This may not be correct and the rest of the
>>>>>>> 3a10a58c
	 * system assumes that this will have been done before we allow opens
	 * to proceed. Otherwise, on first open, this'll all end up changing
	 * around on users. We do not care if it succeeds or not. It is totally
	 * acceptable for this device to be unlabeled or not to have anything on
	 * it.
	 */
	(void) cmlb_validate(bd->d_cmlbh, 0, 0);

	hdl->h_bd = bd;
	ddi_report_dev(dip);

	return (DDI_SUCCESS);

fail_cmlb_attach:
	bd_queues_free(bd);
	bd_destroy_errstats(bd);

fail_drive_info:
	cmlb_free_handle(&bd->d_cmlbh);

	if (bd->d_ksp != NULL) {
		kstat_delete(bd->d_ksp);
		bd->d_ksp = NULL;
	} else {
		kmem_free(bd->d_kiop, sizeof (kstat_io_t));
	}

	kmem_cache_destroy(bd->d_cache);
	cv_destroy(&bd->d_statecv);
	mutex_destroy(&bd->d_statemutex);
	mutex_destroy(&bd->d_ocmutex);
	mutex_destroy(&bd->d_ksmutex);
	mutex_destroy(&bd->d_dle_mutex);
	ddi_soft_state_free(bd_state, inst);
	return (DDI_FAILURE);
}

static int
bd_detach(dev_info_t *dip, ddi_detach_cmd_t cmd)
{
	bd_handle_t	hdl;
	bd_t		*bd;

	bd = ddi_get_driver_private(dip);
	hdl = ddi_get_parent_data(dip);

	switch (cmd) {
	case DDI_DETACH:
		break;
	case DDI_SUSPEND:
		/* We don't suspend, but our parent does */
		return (DDI_SUCCESS);
	default:
		return (DDI_FAILURE);
	}

	hdl->h_bd = NULL;

	if (bd->d_ksp != NULL) {
		kstat_delete(bd->d_ksp);
		bd->d_ksp = NULL;
	} else {
		kmem_free(bd->d_kiop, sizeof (kstat_io_t));
	}

	bd_destroy_errstats(bd);
	cmlb_detach(bd->d_cmlbh, 0);
	cmlb_free_handle(&bd->d_cmlbh);
	if (bd->d_devid)
		ddi_devid_free(bd->d_devid);
	kmem_cache_destroy(bd->d_cache);
	mutex_destroy(&bd->d_ksmutex);
	mutex_destroy(&bd->d_ocmutex);
	mutex_destroy(&bd->d_statemutex);
	cv_destroy(&bd->d_statecv);
	mutex_destroy(&bd->d_dle_mutex);
	bd_queues_free(bd);
	ddi_soft_state_free(bd_state, ddi_get_instance(dip));
	return (DDI_SUCCESS);
}

static int
bd_xfer_ctor(void *buf, void *arg, int kmflag)
{
	bd_xfer_impl_t	*xi;
	bd_t		*bd = arg;
	int		(*dcb)(caddr_t);

	if (kmflag == KM_PUSHPAGE || kmflag == KM_SLEEP) {
		dcb = DDI_DMA_SLEEP;
	} else {
		dcb = DDI_DMA_DONTWAIT;
	}

	xi = buf;
	bzero(xi, sizeof (*xi));
	xi->i_bd = bd;

	if (bd->d_use_dma) {
		if (ddi_dma_alloc_handle(bd->d_dip, &bd->d_dma, dcb, NULL,
		    &xi->i_dmah) != DDI_SUCCESS) {
			return (-1);
		}
	}

	return (0);
}

static void
bd_xfer_dtor(void *buf, void *arg)
{
	bd_xfer_impl_t	*xi = buf;

	_NOTE(ARGUNUSED(arg));

	if (xi->i_dmah)
		ddi_dma_free_handle(&xi->i_dmah);
	xi->i_dmah = NULL;
}

static bd_xfer_impl_t *
bd_xfer_alloc(bd_t *bd, struct buf *bp, int (*func)(void *, bd_xfer_t *),
    int kmflag)
{
	bd_xfer_impl_t		*xi;
	int			rv = 0;
	int			status;
	unsigned		dir;
	int			(*cb)(caddr_t);
	size_t			len;
	uint32_t		shift;

	if (kmflag == KM_SLEEP) {
		cb = DDI_DMA_SLEEP;
	} else {
		cb = DDI_DMA_DONTWAIT;
	}

	xi = kmem_cache_alloc(bd->d_cache, kmflag);
	if (xi == NULL) {
		bioerror(bp, ENOMEM);
		return (NULL);
	}

	ASSERT(bp);

	xi->i_bp = bp;
	xi->i_func = func;
	xi->i_blkno = bp->b_lblkno >> (bd->d_blkshift - DEV_BSHIFT);

	if (bp->b_bcount == 0) {
		xi->i_len = 0;
		xi->i_nblks = 0;
		xi->i_kaddr = NULL;
		xi->i_resid = 0;
		xi->i_num_win = 0;
		goto done;
	}

	if (bp->b_flags & B_READ) {
		dir = DDI_DMA_READ;
		xi->i_func = bd->d_ops.o_read;
	} else {
		dir = DDI_DMA_WRITE;
		xi->i_func = bd->d_ops.o_write;
	}

	shift = bd->d_blkshift;
	xi->i_blkshift = shift;

	if (!bd->d_use_dma) {
		bp_mapin(bp);
		rv = 0;
		xi->i_offset = 0;
		xi->i_num_win =
		    (bp->b_bcount + (bd->d_maxxfer - 1)) / bd->d_maxxfer;
		xi->i_cur_win = 0;
		xi->i_len = min(bp->b_bcount, bd->d_maxxfer);
		xi->i_nblks = xi->i_len >> shift;
		xi->i_kaddr = bp->b_un.b_addr;
		xi->i_resid = bp->b_bcount;
	} else {

		/*
		 * We have to use consistent DMA if the address is misaligned.
		 */
		if (((bp->b_flags & (B_PAGEIO | B_REMAPPED)) != B_PAGEIO) &&
		    ((uintptr_t)bp->b_un.b_addr & 0x7)) {
			dir |= DDI_DMA_CONSISTENT | DDI_DMA_PARTIAL;
		} else {
			dir |= DDI_DMA_STREAMING | DDI_DMA_PARTIAL;
		}

		status = ddi_dma_buf_bind_handle(xi->i_dmah, bp, dir, cb,
		    NULL, &xi->i_dmac, &xi->i_ndmac);
		switch (status) {
		case DDI_DMA_MAPPED:
			xi->i_num_win = 1;
			xi->i_cur_win = 0;
			xi->i_offset = 0;
			xi->i_len = bp->b_bcount;
			xi->i_nblks = xi->i_len >> shift;
			xi->i_resid = bp->b_bcount;
			rv = 0;
			break;
		case DDI_DMA_PARTIAL_MAP:
			xi->i_cur_win = 0;

			if ((ddi_dma_numwin(xi->i_dmah, &xi->i_num_win) !=
			    DDI_SUCCESS) ||
			    (ddi_dma_getwin(xi->i_dmah, 0, &xi->i_offset,
			    &len, &xi->i_dmac, &xi->i_ndmac) !=
			    DDI_SUCCESS) ||
			    (P2PHASE(len, (1U << shift)) != 0)) {
				(void) ddi_dma_unbind_handle(xi->i_dmah);
				rv = EFAULT;
				goto done;
			}
			xi->i_len = len;
			xi->i_nblks = xi->i_len >> shift;
			xi->i_resid = bp->b_bcount;
			rv = 0;
			break;
		case DDI_DMA_NORESOURCES:
			rv = EAGAIN;
			goto done;
		case DDI_DMA_TOOBIG:
			rv = EINVAL;
			goto done;
		case DDI_DMA_NOMAPPING:
		case DDI_DMA_INUSE:
		default:
			rv = EFAULT;
			goto done;
		}
	}

done:
	if (rv != 0) {
		kmem_cache_free(bd->d_cache, xi);
		bioerror(bp, rv);
		return (NULL);
	}

	return (xi);
}

static void
bd_xfer_free(bd_xfer_impl_t *xi)
{
	if (xi->i_dmah) {
		(void) ddi_dma_unbind_handle(xi->i_dmah);
	}
	if (xi->i_dfl != NULL) {
		dfl_free((dkioc_free_list_t *)xi->i_dfl);
		xi->i_dfl = NULL;
	}
	kmem_cache_free(xi->i_bd->d_cache, xi);
}

static int
bd_open(dev_t *devp, int flag, int otyp, cred_t *credp)
{
	dev_t		dev = *devp;
	bd_t		*bd;
	minor_t		part;
	minor_t		inst;
	uint64_t	mask;
	boolean_t	ndelay;
	int		rv;
	diskaddr_t	nblks;
	diskaddr_t	lba;

	_NOTE(ARGUNUSED(credp));

	part = BDPART(dev);
	inst = BDINST(dev);

	if (otyp >= OTYPCNT)
		return (EINVAL);

	ndelay = (flag & (FNDELAY | FNONBLOCK)) ? B_TRUE : B_FALSE;

	/*
	 * Block any DR events from changing the set of registered
	 * devices while we function.
	 */
	rw_enter(&bd_lock, RW_READER);
	if ((bd = ddi_get_soft_state(bd_state, inst)) == NULL) {
		rw_exit(&bd_lock);
		return (ENXIO);
	}

	mutex_enter(&bd->d_ocmutex);

	ASSERT(part < 64);
	mask = (1U << part);

	bd_update_state(bd);

	if (cmlb_validate(bd->d_cmlbh, 0, 0) != 0) {

		/* non-blocking opens are allowed to succeed */
		if (!ndelay) {
			rv = ENXIO;
			goto done;
		}
	} else if (cmlb_partinfo(bd->d_cmlbh, part, &nblks, &lba,
	    NULL, NULL, 0) == 0) {

		/*
		 * We read the partinfo, verify valid ranges.  If the
		 * partition is invalid, and we aren't blocking or
		 * doing a raw access, then fail. (Non-blocking and
		 * raw accesses can still succeed to allow a disk with
		 * bad partition data to opened by format and fdisk.)
		 */
		if ((!nblks) && ((!ndelay) || (otyp != OTYP_CHR))) {
			rv = ENXIO;
			goto done;
		}
	} else if (!ndelay) {
		/*
		 * cmlb_partinfo failed -- invalid partition or no
		 * disk label.
		 */
		rv = ENXIO;
		goto done;
	}

	if ((flag & FWRITE) && bd->d_rdonly) {
		rv = EROFS;
		goto done;
	}

	if ((bd->d_open_excl) & (mask)) {
		rv = EBUSY;
		goto done;
	}
	if (flag & FEXCL) {
		if (bd->d_open_lyr[part]) {
			rv = EBUSY;
			goto done;
		}
		for (int i = 0; i < OTYP_LYR; i++) {
			if (bd->d_open_reg[i] & mask) {
				rv = EBUSY;
				goto done;
			}
		}
	}

	if (otyp == OTYP_LYR) {
		bd->d_open_lyr[part]++;
	} else {
		bd->d_open_reg[otyp] |= mask;
	}
	if (flag & FEXCL) {
		bd->d_open_excl |= mask;
	}

	rv = 0;
done:
	mutex_exit(&bd->d_ocmutex);
	rw_exit(&bd_lock);

	return (rv);
}

static int
bd_close(dev_t dev, int flag, int otyp, cred_t *credp)
{
	bd_t		*bd;
	minor_t		inst;
	minor_t		part;
	uint64_t	mask;
	boolean_t	last = B_TRUE;

	_NOTE(ARGUNUSED(flag));
	_NOTE(ARGUNUSED(credp));

	part = BDPART(dev);
	inst = BDINST(dev);

	ASSERT(part < 64);
	mask = (1U << part);

	rw_enter(&bd_lock, RW_READER);

	if ((bd = ddi_get_soft_state(bd_state, inst)) == NULL) {
		rw_exit(&bd_lock);
		return (ENXIO);
	}

	mutex_enter(&bd->d_ocmutex);
	if (bd->d_open_excl & mask) {
		bd->d_open_excl &= ~mask;
	}
	if (otyp == OTYP_LYR) {
		bd->d_open_lyr[part]--;
	} else {
		bd->d_open_reg[otyp] &= ~mask;
	}
	for (int i = 0; i < 64; i++) {
		if (bd->d_open_lyr[part]) {
			last = B_FALSE;
		}
	}
	for (int i = 0; last && (i < OTYP_LYR); i++) {
		if (bd->d_open_reg[i]) {
			last = B_FALSE;
		}
	}
	mutex_exit(&bd->d_ocmutex);

	if (last) {
		cmlb_invalidate(bd->d_cmlbh, 0);
	}
	rw_exit(&bd_lock);

	return (0);
}

static int
bd_dump(dev_t dev, caddr_t caddr, daddr_t blkno, int nblk)
{
	minor_t		inst;
	minor_t		part;
	diskaddr_t	pstart;
	diskaddr_t	psize;
	bd_t		*bd;
	bd_xfer_impl_t	*xi;
	buf_t		*bp;
	int		rv;
	uint32_t	shift;
	daddr_t		d_blkno;
	int	d_nblk;

	rw_enter(&bd_lock, RW_READER);

	part = BDPART(dev);
	inst = BDINST(dev);

	if ((bd = ddi_get_soft_state(bd_state, inst)) == NULL) {
		rw_exit(&bd_lock);
		return (ENXIO);
	}
	shift = bd->d_blkshift;
	d_blkno = blkno >> (shift - DEV_BSHIFT);
	d_nblk = nblk >> (shift - DEV_BSHIFT);
	/*
	 * do cmlb, but do it synchronously unless we already have the
	 * partition (which we probably should.)
	 */
	if (cmlb_partinfo(bd->d_cmlbh, part, &psize, &pstart, NULL, NULL,
	    (void *)1)) {
		rw_exit(&bd_lock);
		return (ENXIO);
	}

	if ((d_blkno + d_nblk) > psize) {
		rw_exit(&bd_lock);
		return (EINVAL);
	}
	bp = getrbuf(KM_NOSLEEP);
	if (bp == NULL) {
		rw_exit(&bd_lock);
		return (ENOMEM);
	}

	bp->b_bcount = nblk << DEV_BSHIFT;
	bp->b_resid = bp->b_bcount;
	bp->b_lblkno = blkno;
	bp->b_un.b_addr = caddr;

	xi = bd_xfer_alloc(bd, bp,  bd->d_ops.o_write, KM_NOSLEEP);
	if (xi == NULL) {
		rw_exit(&bd_lock);
		freerbuf(bp);
		return (ENOMEM);
	}
	xi->i_blkno = d_blkno + pstart;
	xi->i_flags = BD_XFER_POLL;
	bd_submit(bd, xi);
	rw_exit(&bd_lock);

	/*
	 * Generally, we should have run this entirely synchronously
	 * at this point and the biowait call should be a no-op.  If
	 * it didn't happen this way, it's a bug in the underlying
	 * driver not honoring BD_XFER_POLL.
	 */
	(void) biowait(bp);
	rv = geterror(bp);
	freerbuf(bp);
	return (rv);
}

void
bd_minphys(struct buf *bp)
{
	minor_t inst;
	bd_t	*bd;
	inst = BDINST(bp->b_edev);

	bd = ddi_get_soft_state(bd_state, inst);

	/*
	 * In a non-debug kernel, bd_strategy will catch !bd as
	 * well, and will fail nicely.
	 */
	ASSERT(bd);

	if (bp->b_bcount > bd->d_maxxfer)
		bp->b_bcount = bd->d_maxxfer;
}

static int
bd_check_uio(dev_t dev, struct uio *uio)
{
	bd_t		*bd;
	uint32_t	shift;

	if ((bd = ddi_get_soft_state(bd_state, BDINST(dev))) == NULL) {
		return (ENXIO);
	}

	shift = bd->d_blkshift;
	if ((P2PHASE(uio->uio_loffset, (1U << shift)) != 0) ||
	    (P2PHASE(uio->uio_iov->iov_len, (1U << shift)) != 0)) {
		return (EINVAL);
	}

	return (0);
}

static int
bd_read(dev_t dev, struct uio *uio, cred_t *credp)
{
	_NOTE(ARGUNUSED(credp));
	int	ret = bd_check_uio(dev, uio);
	if (ret != 0) {
		return (ret);
	}
	return (physio(bd_strategy, NULL, dev, B_READ, bd_minphys, uio));
}

static int
bd_write(dev_t dev, struct uio *uio, cred_t *credp)
{
	_NOTE(ARGUNUSED(credp));
	int	ret = bd_check_uio(dev, uio);
	if (ret != 0) {
		return (ret);
	}
	return (physio(bd_strategy, NULL, dev, B_WRITE, bd_minphys, uio));
}

static int
bd_aread(dev_t dev, struct aio_req *aio, cred_t *credp)
{
	_NOTE(ARGUNUSED(credp));
	int	ret = bd_check_uio(dev, aio->aio_uio);
	if (ret != 0) {
		return (ret);
	}
	return (aphysio(bd_strategy, anocancel, dev, B_READ, bd_minphys, aio));
}

static int
bd_awrite(dev_t dev, struct aio_req *aio, cred_t *credp)
{
	_NOTE(ARGUNUSED(credp));
	int	ret = bd_check_uio(dev, aio->aio_uio);
	if (ret != 0) {
		return (ret);
	}
	return (aphysio(bd_strategy, anocancel, dev, B_WRITE, bd_minphys, aio));
}

static int
bd_strategy(struct buf *bp)
{
	minor_t		inst;
	minor_t		part;
	bd_t		*bd;
	diskaddr_t	p_lba;
	diskaddr_t	p_nblks;
	diskaddr_t	b_nblks;
	bd_xfer_impl_t	*xi;
	uint32_t	shift;
	int		(*func)(void *, bd_xfer_t *);
	diskaddr_t	lblkno;

	part = BDPART(bp->b_edev);
	inst = BDINST(bp->b_edev);

	ASSERT(bp);

	bp->b_resid = bp->b_bcount;

	if ((bd = ddi_get_soft_state(bd_state, inst)) == NULL) {
		bioerror(bp, ENXIO);
		biodone(bp);
		return (0);
	}

	if (cmlb_partinfo(bd->d_cmlbh, part, &p_nblks, &p_lba,
	    NULL, NULL, 0)) {
		bioerror(bp, ENXIO);
		biodone(bp);
		return (0);
	}

	shift = bd->d_blkshift;
	lblkno = bp->b_lblkno >> (shift - DEV_BSHIFT);
	if ((P2PHASE(bp->b_lblkno, (1U << (shift - DEV_BSHIFT))) != 0) ||
	    (P2PHASE(bp->b_bcount, (1U << shift)) != 0) ||
	    (lblkno > p_nblks)) {
		bioerror(bp, EINVAL);
		biodone(bp);
		return (0);
	}
	b_nblks = bp->b_bcount >> shift;
	if ((lblkno == p_nblks) || (bp->b_bcount == 0)) {
		biodone(bp);
		return (0);
	}

	if ((b_nblks + lblkno) > p_nblks) {
		bp->b_resid = ((lblkno + b_nblks - p_nblks) << shift);
		bp->b_bcount -= bp->b_resid;
	} else {
		bp->b_resid = 0;
	}
	func = (bp->b_flags & B_READ) ? bd->d_ops.o_read : bd->d_ops.o_write;

	xi = bd_xfer_alloc(bd, bp, func, KM_NOSLEEP);
	if (xi == NULL) {
		xi = bd_xfer_alloc(bd, bp, func, KM_PUSHPAGE);
	}
	if (xi == NULL) {
		/* bd_request_alloc will have done bioerror */
		biodone(bp);
		return (0);
	}
	xi->i_blkno = lblkno + p_lba;

	bd_submit(bd, xi);

	return (0);
}

static int
bd_ioctl(dev_t dev, int cmd, intptr_t arg, int flag, cred_t *credp, int *rvalp)
{
	minor_t		inst;
	uint16_t	part;
	bd_t		*bd;
	void		*ptr = (void *)arg;
	int		rv;

	part = BDPART(dev);
	inst = BDINST(dev);

	if ((bd = ddi_get_soft_state(bd_state, inst)) == NULL) {
		return (ENXIO);
	}

	rv = cmlb_ioctl(bd->d_cmlbh, dev, cmd, arg, flag, credp, rvalp, 0);
	if (rv != ENOTTY)
		return (rv);

	if (rvalp != NULL) {
		/* the return value of the ioctl is 0 by default */
		*rvalp = 0;
	}

	switch (cmd) {
	case DKIOCGMEDIAINFO: {
		struct dk_minfo minfo;

		/* make sure our state information is current */
		bd_update_state(bd);
		bzero(&minfo, sizeof (minfo));
		minfo.dki_media_type = DK_FIXED_DISK;
		minfo.dki_lbsize = (1U << bd->d_blkshift);
		minfo.dki_capacity = bd->d_numblks;
		if (ddi_copyout(&minfo, ptr, sizeof (minfo), flag)) {
			return (EFAULT);
		}
		return (0);
	}
	case DKIOCGMEDIAINFOEXT: {
		struct dk_minfo_ext miext;
		size_t len;

		/* make sure our state information is current */
		bd_update_state(bd);
		bzero(&miext, sizeof (miext));
		miext.dki_media_type = DK_FIXED_DISK;
		miext.dki_lbsize = (1U << bd->d_blkshift);
		miext.dki_pbsize = (1U << bd->d_pblkshift);
		miext.dki_capacity = bd->d_numblks;

		switch (ddi_model_convert_from(flag & FMODELS)) {
		case DDI_MODEL_ILP32:
			len = sizeof (struct dk_minfo_ext32);
			break;
		default:
			len = sizeof (struct dk_minfo_ext);
			break;
		}

		if (ddi_copyout(&miext, ptr, len, flag)) {
			return (EFAULT);
		}
		return (0);
	}
	case DKIOCINFO: {
		struct dk_cinfo cinfo;
		bzero(&cinfo, sizeof (cinfo));
		cinfo.dki_ctype = DKC_BLKDEV;
		cinfo.dki_cnum = ddi_get_instance(ddi_get_parent(bd->d_dip));
		(void) snprintf(cinfo.dki_cname, sizeof (cinfo.dki_cname),
		    "%s", ddi_driver_name(ddi_get_parent(bd->d_dip)));
		(void) snprintf(cinfo.dki_dname, sizeof (cinfo.dki_dname),
		    "%s", ddi_driver_name(bd->d_dip));
		cinfo.dki_unit = inst;
		cinfo.dki_flags = DKI_FMTVOL;
		cinfo.dki_partition = part;
		cinfo.dki_maxtransfer = bd->d_maxxfer / DEV_BSIZE;
		cinfo.dki_addr = 0;
		cinfo.dki_slave = 0;
		cinfo.dki_space = 0;
		cinfo.dki_prio = 0;
		cinfo.dki_vec = 0;
		if (ddi_copyout(&cinfo, ptr, sizeof (cinfo), flag)) {
			return (EFAULT);
		}
		return (0);
	}
	case DKIOCREMOVABLE: {
		int i;
		i = bd->d_removable ? 1 : 0;
		if (ddi_copyout(&i, ptr, sizeof (i), flag)) {
			return (EFAULT);
		}
		return (0);
	}
	case DKIOCHOTPLUGGABLE: {
		int i;
		i = bd->d_hotpluggable ? 1 : 0;
		if (ddi_copyout(&i, ptr, sizeof (i), flag)) {
			return (EFAULT);
		}
		return (0);
	}
	case DKIOCREADONLY: {
		int i;
		i = bd->d_rdonly ? 1 : 0;
		if (ddi_copyout(&i, ptr, sizeof (i), flag)) {
			return (EFAULT);
		}
		return (0);
	}
	case DKIOCSOLIDSTATE: {
		int i;
		i = bd->d_ssd ? 1 : 0;
		if (ddi_copyout(&i, ptr, sizeof (i), flag)) {
			return (EFAULT);
		}
		return (0);
	}
	case DKIOCSTATE: {
		enum dkio_state	state;
		if (ddi_copyin(ptr, &state, sizeof (state), flag)) {
			return (EFAULT);
		}
		if ((rv = bd_check_state(bd, &state)) != 0) {
			return (rv);
		}
		if (ddi_copyout(&state, ptr, sizeof (state), flag)) {
			return (EFAULT);
		}
		return (0);
	}
	case DKIOCFLUSHWRITECACHE: {
		struct dk_callback *dkc = NULL;

		if (flag & FKIOCTL)
			dkc = (void *)arg;

		rv = bd_flush_write_cache(bd, dkc);
		return (rv);
	}
	case DKIOCFREE: {
		dkioc_free_list_t *dfl = NULL;

		/*
		 * Check free space support early to avoid copyin/allocation
		 * when unnecessary.
		 */
		if (!CAN_FREESPACE(bd))
			return (ENOTSUP);

		rv = dfl_copyin(ptr, &dfl, flag, KM_SLEEP);
		if (rv != 0)
			return (rv);

		/*
		 * bd_free_space() consumes 'dfl'. bd_free_space() will
		 * call dfl_iter() which will normally try to pass dfl through
		 * to bd_free_space_cb() which attaches dfl to the bd_xfer_t
		 * that is then queued for the underlying driver. Once the
		 * driver processes the request, the bd_xfer_t instance is
		 * disposed of, including any attached dkioc_free_list_t.
		 *
		 * If dfl cannot be processed by the underlying driver due to
		 * size or alignment requirements of the driver, dfl_iter()
		 * will replace dfl with one or more new dkioc_free_list_t
		 * instances with the correct alignment and sizes for the driver
		 * (and free the original dkioc_free_list_t).
		 */
		rv = bd_free_space(dev, bd, dfl);
		return (rv);
	}

	case DKIOC_CANFREE: {
		boolean_t supported = CAN_FREESPACE(bd);

		if (ddi_copyout(&supported, (void *)arg, sizeof (supported),
		    flag) != 0) {
			return (EFAULT);
		}

		return (0);
	}

	default:
		break;

	}
	return (ENOTTY);
}

static int
bd_prop_op(dev_t dev, dev_info_t *dip, ddi_prop_op_t prop_op, int mod_flags,
    char *name, caddr_t valuep, int *lengthp)
{
	bd_t	*bd;

	bd = ddi_get_soft_state(bd_state, ddi_get_instance(dip));
	if (bd == NULL)
		return (ddi_prop_op(dev, dip, prop_op, mod_flags,
		    name, valuep, lengthp));

	return (cmlb_prop_op(bd->d_cmlbh, dev, dip, prop_op, mod_flags, name,
	    valuep, lengthp, BDPART(dev), 0));
}


static int
bd_tg_rdwr(dev_info_t *dip, uchar_t cmd, void *bufaddr, diskaddr_t start,
    size_t length, void *tg_cookie)
{
	bd_t		*bd;
	buf_t		*bp;
	bd_xfer_impl_t	*xi;
	int		rv;
	int		(*func)(void *, bd_xfer_t *);
	int		kmflag;

	/*
	 * If we are running in polled mode (such as during dump(9e)
	 * execution), then we cannot sleep for kernel allocations.
	 */
	kmflag = tg_cookie ? KM_NOSLEEP : KM_SLEEP;

	bd = ddi_get_soft_state(bd_state, ddi_get_instance(dip));

	if (P2PHASE(length, (1U << bd->d_blkshift)) != 0) {
		/* We can only transfer whole blocks at a time! */
		return (EINVAL);
	}

	if ((bp = getrbuf(kmflag)) == NULL) {
		return (ENOMEM);
	}

	switch (cmd) {
	case TG_READ:
		bp->b_flags = B_READ;
		func = bd->d_ops.o_read;
		break;
	case TG_WRITE:
		bp->b_flags = B_WRITE;
		func = bd->d_ops.o_write;
		break;
	default:
		freerbuf(bp);
		return (EINVAL);
	}

	bp->b_un.b_addr = bufaddr;
	bp->b_bcount = length;
	xi = bd_xfer_alloc(bd, bp, func, kmflag);
	if (xi == NULL) {
		rv = geterror(bp);
		freerbuf(bp);
		return (rv);
	}
	xi->i_flags = tg_cookie ? BD_XFER_POLL : 0;
	xi->i_blkno = start;
	bd_submit(bd, xi);
	(void) biowait(bp);
	rv = geterror(bp);
	freerbuf(bp);

	return (rv);
}

static int
bd_tg_getinfo(dev_info_t *dip, int cmd, void *arg, void *tg_cookie)
{
	bd_t		*bd;

	_NOTE(ARGUNUSED(tg_cookie));
	bd = ddi_get_soft_state(bd_state, ddi_get_instance(dip));

	switch (cmd) {
	case TG_GETPHYGEOM:
	case TG_GETVIRTGEOM:
		/*
		 * We don't have any "geometry" as such, let cmlb
		 * fabricate something.
		 */
		return (ENOTTY);

	case TG_GETCAPACITY:
		bd_update_state(bd);
		*(diskaddr_t *)arg = bd->d_numblks;
		return (0);

	case TG_GETBLOCKSIZE:
		*(uint32_t *)arg = (1U << bd->d_blkshift);
		return (0);

	case TG_GETATTR:
		/*
		 * It turns out that cmlb really doesn't do much for
		 * non-writable media, but lets make the information
		 * available for it in case it does more in the
		 * future.  (The value is currently used for
		 * triggering special behavior for CD-ROMs.)
		 */
		bd_update_state(bd);
		((tg_attribute_t *)arg)->media_is_writable =
		    bd->d_rdonly ? B_FALSE : B_TRUE;
		((tg_attribute_t *)arg)->media_is_solid_state = bd->d_ssd;
		((tg_attribute_t *)arg)->media_is_rotational = B_FALSE;
		return (0);

	default:
		return (EINVAL);
	}
}


static void
bd_sched(bd_t *bd, bd_queue_t *bq)
{
	bd_xfer_impl_t	*xi;
	struct buf	*bp;
	int		rv;

	mutex_enter(&bq->q_iomutex);

	while ((bq->q_qactive < bq->q_qsize) &&
	    ((xi = list_remove_head(&bq->q_waitq)) != NULL)) {
		mutex_enter(&bd->d_ksmutex);
		kstat_waitq_to_runq(bd->d_kiop);
		mutex_exit(&bd->d_ksmutex);

		bq->q_qactive++;
		list_insert_tail(&bq->q_runq, xi);

		/*
		 * Submit the job to the driver.  We drop the I/O mutex
		 * so that we can deal with the case where the driver
		 * completion routine calls back into us synchronously.
		 */

		mutex_exit(&bq->q_iomutex);

		rv = xi->i_func(bd->d_private, &xi->i_public);
		if (rv != 0) {
			bp = xi->i_bp;
			bioerror(bp, rv);
			biodone(bp);

			atomic_inc_32(&bd->d_kerr->bd_transerrs.value.ui32);

			mutex_enter(&bq->q_iomutex);

			mutex_enter(&bd->d_ksmutex);
			kstat_runq_exit(bd->d_kiop);
			mutex_exit(&bd->d_ksmutex);

			bq->q_qactive--;
			list_remove(&bq->q_runq, xi);
			bd_xfer_free(xi);
		} else {
			mutex_enter(&bq->q_iomutex);
		}
	}

	mutex_exit(&bq->q_iomutex);
}

static void
bd_submit(bd_t *bd, bd_xfer_impl_t *xi)
{
	uint64_t	nv = atomic_inc_64_nv(&bd->d_io_counter);
	unsigned	q = nv % bd->d_qcount;
	bd_queue_t	*bq = &bd->d_queues[q];

	xi->i_bq = bq;
	xi->i_qnum = q;

	mutex_enter(&bq->q_iomutex);

	list_insert_tail(&bq->q_waitq, xi);

	mutex_enter(&bd->d_ksmutex);
	kstat_waitq_enter(bd->d_kiop);
	mutex_exit(&bd->d_ksmutex);

	mutex_exit(&bq->q_iomutex);

	bd_sched(bd, bq);
}

static void
bd_runq_exit(bd_xfer_impl_t *xi, int err)
{
	bd_t		*bd = xi->i_bd;
	buf_t		*bp = xi->i_bp;
	bd_queue_t	*bq = xi->i_bq;

	mutex_enter(&bq->q_iomutex);
	bq->q_qactive--;

	mutex_enter(&bd->d_ksmutex);
	kstat_runq_exit(bd->d_kiop);
	mutex_exit(&bd->d_ksmutex);

	list_remove(&bq->q_runq, xi);
	mutex_exit(&bq->q_iomutex);

	if (err == 0) {
		if (bp->b_flags & B_READ) {
			atomic_inc_uint(&bd->d_kiop->reads);
			atomic_add_64((uint64_t *)&bd->d_kiop->nread,
			    bp->b_bcount - xi->i_resid);
		} else {
			atomic_inc_uint(&bd->d_kiop->writes);
			atomic_add_64((uint64_t *)&bd->d_kiop->nwritten,
			    bp->b_bcount - xi->i_resid);
		}
	}
	bd_sched(bd, bq);
}

static void
bd_dle_sysevent_task(void *arg)
{
	nvlist_t *attr = NULL;
	char *path = NULL;
	bd_t *bd = arg;
	dev_info_t *dip = bd->d_dip;
	size_t n;

	mutex_enter(&bd->d_dle_mutex);
	bd->d_dle_state &= ~BD_DLE_PENDING;
	bd->d_dle_state |= BD_DLE_RUNNING;
	mutex_exit(&bd->d_dle_mutex);

	dev_err(dip, CE_NOTE, "!dynamic LUN expansion");

	if (nvlist_alloc(&attr, NV_UNIQUE_NAME_TYPE, KM_SLEEP) != 0) {
		mutex_enter(&bd->d_dle_mutex);
		bd->d_dle_state &= ~(BD_DLE_RUNNING|BD_DLE_PENDING);
		mutex_exit(&bd->d_dle_mutex);
		return;
	}

	path = kmem_zalloc(MAXPATHLEN, KM_SLEEP);

	n = snprintf(path, MAXPATHLEN, "/devices");
	(void) ddi_pathname(dip, path + n);
	n = strlen(path);
	n += snprintf(path + n, MAXPATHLEN - n, ":x");

	for (;;) {
		/*
		 * On receipt of this event, the ZFS sysevent module will scan
		 * active zpools for child vdevs matching this physical path.
		 * In order to catch both whole disk pools and those with an
		 * EFI boot partition, generate separate sysevents for minor
		 * node 'a' and 'b'.
		 */
		for (char c = 'a'; c < 'c'; c++) {
			path[n - 1] = c;

			if (nvlist_add_string(attr, DEV_PHYS_PATH, path) != 0)
				break;

			(void) ddi_log_sysevent(dip, DDI_VENDOR_SUNW,
			    EC_DEV_STATUS, ESC_DEV_DLE, attr, NULL, DDI_SLEEP);
		}

		mutex_enter(&bd->d_dle_mutex);
		if ((bd->d_dle_state & BD_DLE_PENDING) == 0) {
			bd->d_dle_state &= ~BD_DLE_RUNNING;
			mutex_exit(&bd->d_dle_mutex);
			break;
		}
		bd->d_dle_state &= ~BD_DLE_PENDING;
		mutex_exit(&bd->d_dle_mutex);
	}

	nvlist_free(attr);
	kmem_free(path, MAXPATHLEN);
}

static void
bd_update_state(bd_t *bd)
{
	enum	dkio_state	state = DKIO_INSERTED;
	boolean_t		docmlb = B_FALSE;
	bd_media_t		media;

	bzero(&media, sizeof (media));

	mutex_enter(&bd->d_statemutex);
	if (bd->d_ops.o_media_info(bd->d_private, &media) != 0) {
		bd->d_numblks = 0;
		state = DKIO_EJECTED;
		goto done;
	}

	if ((media.m_blksize < 512) ||
	    (!ISP2(media.m_blksize)) ||
	    (P2PHASE(bd->d_maxxfer, media.m_blksize))) {
		dev_err(bd->d_dip, CE_WARN, "Invalid media block size (%d)",
		    media.m_blksize);
		/*
		 * We can't use the media, treat it as not present.
		 */
		state = DKIO_EJECTED;
		bd->d_numblks = 0;
		goto done;
	}

	if (((1U << bd->d_blkshift) != media.m_blksize) ||
	    (bd->d_numblks != media.m_nblks)) {
		/* Device size changed */
		docmlb = B_TRUE;
	}

	bd->d_blkshift = ddi_ffs(media.m_blksize) - 1;
	bd->d_pblkshift = bd->d_blkshift;
	bd->d_numblks = media.m_nblks;
	bd->d_rdonly = media.m_readonly;
	bd->d_ssd = media.m_solidstate;

	/*
	 * Only use the supplied physical block size if it is non-zero,
	 * greater or equal to the block size, and a power of 2. Ignore it
	 * if not, it's just informational and we can still use the media.
	 */
	if ((media.m_pblksize != 0) &&
	    (media.m_pblksize >= media.m_blksize) &&
	    (ISP2(media.m_pblksize)))
		bd->d_pblkshift = ddi_ffs(media.m_pblksize) - 1;

done:
	if (state != bd->d_state) {
		bd->d_state = state;
		cv_broadcast(&bd->d_statecv);
		docmlb = B_TRUE;
	}
	mutex_exit(&bd->d_statemutex);

	bd->d_kerr->bd_capacity.value.ui64 = bd->d_numblks << bd->d_blkshift;

	if (docmlb) {
		if (state == DKIO_INSERTED) {
			(void) cmlb_validate(bd->d_cmlbh, 0, 0);

			mutex_enter(&bd->d_dle_mutex);
			/*
			 * If there is already an event pending, there's
			 * nothing to do; we coalesce multiple events.
			 */
			if ((bd->d_dle_state & BD_DLE_PENDING) == 0) {
				if ((bd->d_dle_state & BD_DLE_RUNNING) == 0) {
					taskq_dispatch_ent(bd_taskq,
					    bd_dle_sysevent_task, bd, 0,
					    &bd->d_dle_ent);
				}
				bd->d_dle_state |= BD_DLE_PENDING;
			}
			mutex_exit(&bd->d_dle_mutex);
		} else {
			cmlb_invalidate(bd->d_cmlbh, 0);
		}
	}
}

static int
bd_check_state(bd_t *bd, enum dkio_state *state)
{
	clock_t		when;

	for (;;) {

		bd_update_state(bd);

		mutex_enter(&bd->d_statemutex);

		if (bd->d_state != *state) {
			*state = bd->d_state;
			mutex_exit(&bd->d_statemutex);
			break;
		}

		when = drv_usectohz(1000000);
		if (cv_reltimedwait_sig(&bd->d_statecv, &bd->d_statemutex,
		    when, TR_CLOCK_TICK) == 0) {
			mutex_exit(&bd->d_statemutex);
			return (EINTR);
		}

		mutex_exit(&bd->d_statemutex);
	}

	return (0);
}

static int
bd_flush_write_cache_done(struct buf *bp)
{
	struct dk_callback *dc = (void *)bp->b_private;

	(*dc->dkc_callback)(dc->dkc_cookie, geterror(bp));
	kmem_free(dc, sizeof (*dc));
	freerbuf(bp);
	return (0);
}

static int
bd_flush_write_cache(bd_t *bd, struct dk_callback *dkc)
{
	buf_t			*bp;
	struct dk_callback	*dc;
	bd_xfer_impl_t		*xi;
	int			rv;

	if (bd->d_ops.o_sync_cache == NULL) {
		return (ENOTSUP);
	}
	if ((bp = getrbuf(KM_SLEEP)) == NULL) {
		return (ENOMEM);
	}
	bp->b_resid = 0;
	bp->b_bcount = 0;

	xi = bd_xfer_alloc(bd, bp, bd->d_ops.o_sync_cache, KM_SLEEP);
	if (xi == NULL) {
		rv = geterror(bp);
		freerbuf(bp);
		return (rv);
	}

	/* Make an asynchronous flush, but only if there is a callback */
	if (dkc != NULL && dkc->dkc_callback != NULL) {
		/* Make a private copy of the callback structure */
		dc = kmem_alloc(sizeof (*dc), KM_SLEEP);
		*dc = *dkc;
		bp->b_private = dc;
		bp->b_iodone = bd_flush_write_cache_done;

		bd_submit(bd, xi);
		return (0);
	}

	/* In case there is no callback, perform a synchronous flush */
	bd_submit(bd, xi);
	(void) biowait(bp);
	rv = geterror(bp);
	freerbuf(bp);

	return (rv);
}

static int
bd_free_space_done(struct buf *bp)
{
	freerbuf(bp);
	return (0);
}

static int
bd_free_space_cb(dkioc_free_list_t *dfl, void *arg, int kmflag)
{
	bd_t		*bd = arg;
	buf_t		*bp = NULL;
	bd_xfer_impl_t	*xi = NULL;
	boolean_t	sync = DFL_ISSYNC(dfl) ?  B_TRUE : B_FALSE;
	int		rv = 0;

	bp = getrbuf(KM_SLEEP);
	bp->b_resid = 0;
	bp->b_bcount = 0;
	bp->b_lblkno = 0;

	xi = bd_xfer_alloc(bd, bp, bd->d_ops.o_free_space, kmflag);
	xi->i_dfl = dfl;

	if (!sync) {
		bp->b_iodone = bd_free_space_done;
		bd_submit(bd, xi);
		return (0);
	}

	xi->i_flags |= BD_XFER_POLL;
	bd_submit(bd, xi);

	(void) biowait(bp);
	rv = geterror(bp);
	freerbuf(bp);

	return (rv);
}

static int
bd_free_space(dev_t dev, bd_t *bd, dkioc_free_list_t *dfl)
{
	diskaddr_t p_len, p_offset;
	uint64_t offset_bytes, len_bytes;
	minor_t part = BDPART(dev);
	const uint_t bshift = bd->d_blkshift;
	dkioc_free_info_t dfi = {
		.dfi_bshift = bshift,
		.dfi_align = bd->d_free_align << bshift,
		.dfi_max_bytes = bd->d_max_free_blks << bshift,
		.dfi_max_ext = bd->d_max_free_seg,
		.dfi_max_ext_bytes = bd->d_max_free_seg_blks << bshift,
	};

	if (cmlb_partinfo(bd->d_cmlbh, part, &p_len, &p_offset, NULL,
	    NULL, 0) != 0) {
		dfl_free(dfl);
		return (ENXIO);
	}

	/*
	 * bd_ioctl created our own copy of dfl, so we can modify as
	 * necessary
	 */
	offset_bytes = (uint64_t)p_offset << bshift;
	len_bytes = (uint64_t)p_len << bshift;

	dfl->dfl_offset += offset_bytes;
	if (dfl->dfl_offset < offset_bytes) {
		dfl_free(dfl);
		return (EOVERFLOW);
	}

	return (dfl_iter(dfl, &dfi, offset_bytes + len_bytes, bd_free_space_cb,
	    bd, KM_SLEEP));
}

/*
 * Nexus support.
 */
int
bd_bus_ctl(dev_info_t *dip, dev_info_t *rdip, ddi_ctl_enum_t ctlop,
    void *arg, void *result)
{
	bd_handle_t	hdl;

	switch (ctlop) {
	case DDI_CTLOPS_REPORTDEV:
		cmn_err(CE_CONT, "?Block device: %s@%s, %s%d\n",
		    ddi_node_name(rdip), ddi_get_name_addr(rdip),
		    ddi_driver_name(rdip), ddi_get_instance(rdip));
		return (DDI_SUCCESS);

	case DDI_CTLOPS_INITCHILD:
		hdl = ddi_get_parent_data((dev_info_t *)arg);
		if (hdl == NULL) {
			return (DDI_NOT_WELL_FORMED);
		}
		ddi_set_name_addr((dev_info_t *)arg, hdl->h_addr);
		return (DDI_SUCCESS);

	case DDI_CTLOPS_UNINITCHILD:
		ddi_set_name_addr((dev_info_t *)arg, NULL);
		ndi_prop_remove_all((dev_info_t *)arg);
		return (DDI_SUCCESS);

	default:
		return (ddi_ctlops(dip, rdip, ctlop, arg, result));
	}
}

/*
 * Functions for device drivers.
 */
bd_handle_t
bd_alloc_handle(void *private, bd_ops_t *ops, ddi_dma_attr_t *dma, int kmflag)
{
	bd_handle_t	hdl;

	switch (ops->o_version) {
	case BD_OPS_VERSION_0:
	case BD_OPS_VERSION_1:
	case BD_OPS_VERSION_2:
		break;

	default:
		/* Unsupported version */
		return (NULL);
	}

	hdl = kmem_zalloc(sizeof (*hdl), kmflag);
	if (hdl == NULL) {
		return (NULL);
	}

	switch (ops->o_version) {
	case BD_OPS_VERSION_2:
		hdl->h_ops.o_free_space = ops->o_free_space;
		/*FALLTHRU*/
	case BD_OPS_VERSION_1:
	case BD_OPS_VERSION_0:
		hdl->h_ops.o_drive_info = ops->o_drive_info;
		hdl->h_ops.o_media_info = ops->o_media_info;
		hdl->h_ops.o_devid_init = ops->o_devid_init;
		hdl->h_ops.o_sync_cache = ops->o_sync_cache;
		hdl->h_ops.o_read = ops->o_read;
		hdl->h_ops.o_write = ops->o_write;
		break;
	}

	hdl->h_dma = dma;
	hdl->h_private = private;

	return (hdl);
}

void
bd_free_handle(bd_handle_t hdl)
{
	kmem_free(hdl, sizeof (*hdl));
}

int
bd_attach_handle(dev_info_t *dip, bd_handle_t hdl)
{
	bd_drive_t	drive = { 0 };
	dev_info_t	*child;
	size_t		len;

	/*
	 * It's not an error if bd_attach_handle() is called on a handle that
	 * already is attached. We just ignore the request to attach and return.
	 * This way drivers using blkdev don't have to keep track about blkdev
	 * state, they can just call this function to make sure it attached.
	 */
	if (hdl->h_child != NULL) {
		return (DDI_SUCCESS);
	}

	/* if drivers don't override this, make it assume none */
	drive.d_lun = -1;
	hdl->h_ops.o_drive_info(hdl->h_private, &drive);

	hdl->h_parent = dip;
	hdl->h_name = "blkdev";

	/*
	 * Prefer the GUID over the EUI64.
	 */
	if (*(uint64_t *)drive.d_guid != 0 ||
	    *((uint64_t *)drive.d_guid + 1) != 0) {
		len = snprintf(hdl->h_addr, sizeof (hdl->h_addr),
		    "w%02X%02X%02X%02X%02X%02X%02X%02X"
		    "%02X%02X%02X%02X%02X%02X%02X%02X",
		    drive.d_guid[0], drive.d_guid[1], drive.d_guid[2],
		    drive.d_guid[3], drive.d_guid[4], drive.d_guid[5],
		    drive.d_guid[6], drive.d_guid[7], drive.d_guid[8],
		    drive.d_guid[9], drive.d_guid[10], drive.d_guid[11],
		    drive.d_guid[12], drive.d_guid[13], drive.d_guid[14],
		    drive.d_guid[15]);
	} else if (*(uint64_t *)drive.d_eui64 != 0) {
		len = snprintf(hdl->h_addr, sizeof (hdl->h_addr),
		    "w%02X%02X%02X%02X%02X%02X%02X%02X",
		    drive.d_eui64[0], drive.d_eui64[1],
		    drive.d_eui64[2], drive.d_eui64[3],
		    drive.d_eui64[4], drive.d_eui64[5],
		    drive.d_eui64[6], drive.d_eui64[7]);
	} else {
		len = snprintf(hdl->h_addr, sizeof (hdl->h_addr),
		    "%X", drive.d_target);
	}

	VERIFY(len <= sizeof (hdl->h_addr));

	if (drive.d_lun >= 0) {
		(void) snprintf(hdl->h_addr + len, sizeof (hdl->h_addr) - len,
		    ",%X", drive.d_lun);
	}

	if (ndi_devi_alloc(dip, hdl->h_name, (pnode_t)DEVI_SID_NODEID,
	    &child) != NDI_SUCCESS) {
		cmn_err(CE_WARN, "%s%d: unable to allocate node %s@%s",
		    ddi_driver_name(dip), ddi_get_instance(dip),
		    "blkdev", hdl->h_addr);
		return (DDI_FAILURE);
	}

	ddi_set_parent_data(child, hdl);
	hdl->h_child = child;

	if (ndi_devi_online(child, 0) != NDI_SUCCESS) {
		cmn_err(CE_WARN, "%s%d: failed bringing node %s@%s online",
		    ddi_driver_name(dip), ddi_get_instance(dip),
		    hdl->h_name, hdl->h_addr);
		(void) ndi_devi_free(child);
		hdl->h_child = NULL;
		return (DDI_FAILURE);
	}

	return (DDI_SUCCESS);
}

int
bd_detach_handle(bd_handle_t hdl)
{
	int	rv;
	char	*devnm;

	/*
	 * It's not an error if bd_detach_handle() is called on a handle that
	 * already is detached. We just ignore the request to detach and return.
	 * This way drivers using blkdev don't have to keep track about blkdev
	 * state, they can just call this function to make sure it detached.
	 */
	if (hdl->h_child == NULL) {
		return (DDI_SUCCESS);
	}
	ndi_devi_enter(hdl->h_parent);
	if (i_ddi_node_state(hdl->h_child) < DS_INITIALIZED) {
		rv = ddi_remove_child(hdl->h_child, 0);
	} else {
		devnm = kmem_alloc(MAXNAMELEN + 1, KM_SLEEP);
		(void) ddi_deviname(hdl->h_child, devnm);
		(void) devfs_clean(hdl->h_parent, devnm + 1, DV_CLEAN_FORCE);
		rv = ndi_devi_unconfig_one(hdl->h_parent, devnm + 1, NULL,
		    NDI_DEVI_REMOVE | NDI_UNCONFIG);
		kmem_free(devnm, MAXNAMELEN + 1);
	}
	if (rv == 0) {
		hdl->h_child = NULL;
	}

	ndi_devi_exit(hdl->h_parent);
	return (rv == NDI_SUCCESS ? DDI_SUCCESS : DDI_FAILURE);
}

void
bd_xfer_done(bd_xfer_t *xfer, int err)
{
	bd_xfer_impl_t	*xi = (void *)xfer;
	buf_t		*bp = xi->i_bp;
	int		rv = DDI_SUCCESS;
	bd_t		*bd = xi->i_bd;
	size_t		len;

	if (err != 0) {
		bd_runq_exit(xi, err);
		atomic_inc_32(&bd->d_kerr->bd_harderrs.value.ui32);

		bp->b_resid += xi->i_resid;
		bd_xfer_free(xi);
		bioerror(bp, err);
		biodone(bp);
		return;
	}

	xi->i_cur_win++;
	xi->i_resid -= xi->i_len;

	if (xi->i_resid == 0) {
		/* Job completed succcessfully! */
		bd_runq_exit(xi, 0);

		bd_xfer_free(xi);
		biodone(bp);
		return;
	}

	xi->i_blkno += xi->i_nblks;

	if (bd->d_use_dma) {
		/* More transfer still pending... advance to next DMA window. */
		rv = ddi_dma_getwin(xi->i_dmah, xi->i_cur_win,
		    &xi->i_offset, &len, &xi->i_dmac, &xi->i_ndmac);
	} else {
		/* Advance memory window. */
		xi->i_kaddr += xi->i_len;
		xi->i_offset += xi->i_len;
		len = min(bp->b_bcount - xi->i_offset, bd->d_maxxfer);
	}


	if ((rv != DDI_SUCCESS) ||
	    (P2PHASE(len, (1U << xi->i_blkshift)) != 0)) {
		bd_runq_exit(xi, EFAULT);

		bp->b_resid += xi->i_resid;
		bd_xfer_free(xi);
		bioerror(bp, EFAULT);
		biodone(bp);
		return;
	}
	xi->i_len = len;
	xi->i_nblks = len >> xi->i_blkshift;

	/* Submit next window to hardware. */
	rv = xi->i_func(bd->d_private, &xi->i_public);
	if (rv != 0) {
		bd_runq_exit(xi, rv);

		atomic_inc_32(&bd->d_kerr->bd_transerrs.value.ui32);

		bp->b_resid += xi->i_resid;
		bd_xfer_free(xi);
		bioerror(bp, rv);
		biodone(bp);
	}
}

void
bd_error(bd_xfer_t *xfer, int error)
{
	bd_xfer_impl_t	*xi = (void *)xfer;
	bd_t		*bd = xi->i_bd;

	switch (error) {
	case BD_ERR_MEDIA:
		atomic_inc_32(&bd->d_kerr->bd_rq_media_err.value.ui32);
		break;
	case BD_ERR_NTRDY:
		atomic_inc_32(&bd->d_kerr->bd_rq_ntrdy_err.value.ui32);
		break;
	case BD_ERR_NODEV:
		atomic_inc_32(&bd->d_kerr->bd_rq_nodev_err.value.ui32);
		break;
	case BD_ERR_RECOV:
		atomic_inc_32(&bd->d_kerr->bd_rq_recov_err.value.ui32);
		break;
	case BD_ERR_ILLRQ:
		atomic_inc_32(&bd->d_kerr->bd_rq_illrq_err.value.ui32);
		break;
	case BD_ERR_PFA:
		atomic_inc_32(&bd->d_kerr->bd_rq_pfa_err.value.ui32);
		break;
	default:
		cmn_err(CE_PANIC, "bd_error: unknown error type %d", error);
		break;
	}
}

void
bd_state_change(bd_handle_t hdl)
{
	bd_t		*bd;

	if ((bd = hdl->h_bd) != NULL) {
		bd_update_state(bd);
	}
}

void
bd_mod_init(struct dev_ops *devops)
{
	static struct bus_ops bd_bus_ops = {
		BUSO_REV,		/* busops_rev */
		nullbusmap,		/* bus_map */
		NULL,			/* bus_get_intrspec (OBSOLETE) */
		NULL,			/* bus_add_intrspec (OBSOLETE) */
		NULL,			/* bus_remove_intrspec (OBSOLETE) */
		i_ddi_map_fault,	/* bus_map_fault */
		NULL,			/* bus_dma_map (OBSOLETE) */
		ddi_dma_allochdl,	/* bus_dma_allochdl */
		ddi_dma_freehdl,	/* bus_dma_freehdl */
		ddi_dma_bindhdl,	/* bus_dma_bindhdl */
		ddi_dma_unbindhdl,	/* bus_dma_unbindhdl */
		ddi_dma_flush,		/* bus_dma_flush */
		ddi_dma_win,		/* bus_dma_win */
		ddi_dma_mctl,		/* bus_dma_ctl */
		bd_bus_ctl,		/* bus_ctl */
		ddi_bus_prop_op,	/* bus_prop_op */
		NULL,			/* bus_get_eventcookie */
		NULL,			/* bus_add_eventcall */
		NULL,			/* bus_remove_eventcall */
		NULL,			/* bus_post_event */
		NULL,			/* bus_intr_ctl (OBSOLETE) */
		NULL,			/* bus_config */
		NULL,			/* bus_unconfig */
		NULL,			/* bus_fm_init */
		NULL,			/* bus_fm_fini */
		NULL,			/* bus_fm_access_enter */
		NULL,			/* bus_fm_access_exit */
		NULL,			/* bus_power */
		NULL,			/* bus_intr_op */
	};

	devops->devo_bus_ops = &bd_bus_ops;

	/*
	 * NB: The device driver is free to supply its own
	 * character entry device support.
	 */
}

void
bd_mod_fini(struct dev_ops *devops)
{
	devops->devo_bus_ops = NULL;
}<|MERGE_RESOLUTION|>--- conflicted
+++ resolved
@@ -872,11 +872,7 @@
 	 * Before we proceed, we need to ensure that the geometry and labels on
 	 * the cmlb disk are reasonable. When cmlb first attaches, it does not
 	 * perform label validation and creates minor nodes based on the
-<<<<<<< HEAD
-	 * assumption of the size. This may not be corrrect and the rest of the
-=======
 	 * assumption of the size. This may not be correct and the rest of the
->>>>>>> 3a10a58c
 	 * system assumes that this will have been done before we allow opens
 	 * to proceed. Otherwise, on first open, this'll all end up changing
 	 * around on users. We do not care if it succeeds or not. It is totally
