/*
 * CDDL HEADER START
 *
 * The contents of this file are subject to the terms of the
 * Common Development and Distribution License (the "License").
 * You may not use this file except in compliance with the License.
 *
 * You can obtain a copy of the license at usr/src/OPENSOLARIS.LICENSE
 * or http://www.opensolaris.org/os/licensing.
 * See the License for the specific language governing permissions
 * and limitations under the License.
 *
 * When distributing Covered Code, include this CDDL HEADER in each
 * file and include the License file at usr/src/OPENSOLARIS.LICENSE.
 * If applicable, add the following below this CDDL HEADER, with the
 * fields enclosed by brackets "[]" replaced with your own identifying
 * information: Portions Copyright [yyyy] [name of copyright owner]
 *
 * CDDL HEADER END
 */
/*
 * Copyright (c) 2005, 2010, Oracle and/or its affiliates. All rights reserved.
 * Copyright 2015, Joyent Inc.
 * Copyright (c) 2017, Joyent, Inc.
<<<<<<< HEAD
 * Copyright 2023 Oxide Computer Company
=======
 * Copyright 2025 MNX Cloud, Inc.
>>>>>>> fed28213
 */

/*
 * Data-Link Driver
 */

#include	<sys/conf.h>
#include	<sys/mkdev.h>
#include	<sys/modctl.h>
#include	<sys/stat.h>
#include	<sys/dld_impl.h>
#include	<sys/dld_ioc.h>
#include	<sys/dls_impl.h>
#include	<sys/softmac.h>
#include	<sys/mac.h>
#include	<sys/mac_ether.h>
#include	<sys/mac_client.h>
#include	<sys/mac_client_impl.h>
#include	<sys/mac_client_priv.h>
#include	<inet/common.h>
#include	<sys/policy.h>
#include	<sys/priv_names.h>
#include	<sys/zone.h>
#include	<sys/sysmacros.h>

static void	drv_init(void);
static int	drv_fini(void);

static int	drv_getinfo(dev_info_t	*, ddi_info_cmd_t, void *, void **);
static int	drv_attach(dev_info_t *, ddi_attach_cmd_t);
static int	drv_detach(dev_info_t *, ddi_detach_cmd_t);

/*
 * Secure objects declarations
 */
#define	SECOBJ_WEP_HASHSZ	67
static krwlock_t	drv_secobj_lock;
static kmem_cache_t	*drv_secobj_cachep;
static mod_hash_t	*drv_secobj_hash;
static void		drv_secobj_init(void);
static void		drv_secobj_fini(void);
static int		drv_ioc_setap(datalink_id_t, struct dlautopush *);
static int		drv_ioc_getap(datalink_id_t, struct dlautopush *);
static int		drv_ioc_clrap(datalink_id_t);


/*
 * The following entry points are private to dld and are used for control
 * operations only. The entry points exported to mac drivers are defined
 * in dld_str.c. Refer to the comment on top of dld_str.c for details.
 */
static int	drv_open(dev_t *, int, int, cred_t *);
static int	drv_ioctl(dev_t, int, intptr_t, int, cred_t *, int *);

static dev_info_t	*dld_dip;	/* dev_info_t for the driver */
uint32_t		dld_opt = 0;	/* Global options */

#define	NAUTOPUSH 32
static mod_hash_t *dld_ap_hashp;
static krwlock_t dld_ap_hash_lock;

static struct cb_ops drv_cb_ops = {
	drv_open,		/* open */
	nulldev,		/* close */
	nulldev,		/* strategy */
	nulldev,		/* print */
	nodev,			/* dump */
	nodev,			/* read */
	nodev,			/* write */
	drv_ioctl,		/* ioctl */
	nodev,			/* devmap */
	nodev,			/* mmap */
	nodev,			/* segmap */
	nochpoll,		/* poll */
	ddi_prop_op,		/* cb_prop_op */
	0,			/* streamtab  */
	D_MP			/* Driver compatibility flag */
};

static struct dev_ops drv_ops = {
	DEVO_REV,		/* devo_rev */
	0,			/* refcnt */
	drv_getinfo,		/* get_dev_info */
	nulldev,		/* identify */
	nulldev,		/* probe */
	drv_attach,		/* attach */
	drv_detach,		/* detach */
	nodev,			/* reset */
	&drv_cb_ops,		/* driver operations */
	NULL,			/* bus operations */
	nodev,			/* dev power */
	ddi_quiesce_not_supported,	/* dev quiesce */
};

/*
 * Module linkage information for the kernel.
 */
static	struct modldrv		drv_modldrv = {
	&mod_driverops,
	DLD_INFO,
	&drv_ops
};

static	struct modlinkage	drv_modlinkage = {
	MODREV_1,
	&drv_modldrv,
	NULL
};

int
_init(void)
{
	return (mod_install(&drv_modlinkage));
}

int
_fini(void)
{
	return (mod_remove(&drv_modlinkage));
}

int
_info(struct modinfo *modinfop)
{
	return (mod_info(&drv_modlinkage, modinfop));
}

/*
 * Initialize component modules.
 */
static void
drv_init(void)
{
	drv_secobj_init();
	dld_str_init();

	/*
	 * Create a hash table for autopush configuration.
	 */
	dld_ap_hashp = mod_hash_create_idhash("dld_autopush_hash",
	    NAUTOPUSH, mod_hash_null_valdtor);

	ASSERT(dld_ap_hashp != NULL);
	rw_init(&dld_ap_hash_lock, NULL, RW_DRIVER, NULL);
}

/* ARGSUSED */
static uint_t
drv_ap_exist(mod_hash_key_t key, mod_hash_val_t *val, void *arg)
{
	boolean_t *pexist = arg;

	*pexist = B_TRUE;
	return (MH_WALK_TERMINATE);
}

static int
drv_fini(void)
{
	int		err;
	boolean_t	exist = B_FALSE;

	rw_enter(&dld_ap_hash_lock, RW_READER);
	mod_hash_walk(dld_ap_hashp, drv_ap_exist, &exist);
	rw_exit(&dld_ap_hash_lock);
	if (exist)
		return (EBUSY);

	if ((err = dld_str_fini()) != 0)
		return (err);

	drv_secobj_fini();
	mod_hash_destroy_idhash(dld_ap_hashp);
	rw_destroy(&dld_ap_hash_lock);
	return (0);
}

/*
 * devo_getinfo: getinfo(9e)
 */
/*ARGSUSED*/
static int
drv_getinfo(dev_info_t *dip, ddi_info_cmd_t cmd, void *arg, void **resp)
{
	if (dld_dip == NULL)
		return (DDI_FAILURE);

	switch (cmd) {
	case DDI_INFO_DEVT2INSTANCE:
		*resp = 0;
		break;
	case DDI_INFO_DEVT2DEVINFO:
		*resp = dld_dip;
		break;
	default:
		return (DDI_FAILURE);
	}

	return (DDI_SUCCESS);
}

/*
 * Check properties to set options. (See dld.h for property definitions).
 */
static void
drv_set_opt(dev_info_t *dip)
{
	if (ddi_prop_get_int(DDI_DEV_T_ANY, dip, DDI_PROP_DONTPASS,
	    DLD_PROP_NO_FASTPATH, 0) != 0) {
		dld_opt |= DLD_OPT_NO_FASTPATH;
	}

	if (ddi_prop_get_int(DDI_DEV_T_ANY, dip, DDI_PROP_DONTPASS,
	    DLD_PROP_NO_POLL, 0) != 0) {
		dld_opt |= DLD_OPT_NO_POLL;
	}

	if (ddi_prop_get_int(DDI_DEV_T_ANY, dip, DDI_PROP_DONTPASS,
	    DLD_PROP_NO_ZEROCOPY, 0) != 0) {
		dld_opt |= DLD_OPT_NO_ZEROCOPY;
	}

	if (ddi_prop_get_int(DDI_DEV_T_ANY, dip, DDI_PROP_DONTPASS,
	    DLD_PROP_NO_SOFTRING, 0) != 0) {
		dld_opt |= DLD_OPT_NO_SOFTRING;
	}
}

/*
 * devo_attach: attach(9e)
 */
static int
drv_attach(dev_info_t *dip, ddi_attach_cmd_t cmd)
{
	if (cmd != DDI_ATTACH)
		return (DDI_FAILURE);

	ASSERT(ddi_get_instance(dip) == 0);
	drv_init();
	drv_set_opt(dip);

	/*
	 * Create control node. DLPI provider nodes will be created on demand.
	 */
	if (ddi_create_minor_node(dip, DLD_CONTROL_MINOR_NAME, S_IFCHR,
	    DLD_CONTROL_MINOR, DDI_PSEUDO, 0) != DDI_SUCCESS)
		return (DDI_FAILURE);

	dld_dip = dip;

	/*
	 * Log the fact that the driver is now attached.
	 */
	ddi_report_dev(dip);
	return (DDI_SUCCESS);
}

/*
 * devo_detach: detach(9e)
 */
static int
drv_detach(dev_info_t *dip, ddi_detach_cmd_t cmd)
{
	if (cmd != DDI_DETACH)
		return (DDI_FAILURE);

	ASSERT(dld_dip == dip);
	if (drv_fini() != 0)
		return (DDI_FAILURE);

	/*
	 * Remove the control node.
	 */
	ddi_remove_minor_node(dip, DLD_CONTROL_MINOR_NAME);
	dld_dip = NULL;

	return (DDI_SUCCESS);
}

/*
 * dld control node open procedure.
 */
/*ARGSUSED*/
static int
drv_open(dev_t *devp, int flag, int sflag, cred_t *credp)
{
	/*
	 * Only the control node can be opened.
	 */
	if (getminor(*devp) != DLD_CONTROL_MINOR)
		return (ENODEV);
	return (0);
}

/*
 * Verify if the caller is allowed to modify a link of the given class.
 */
static int
drv_ioc_checkprivs(datalink_class_t class, cred_t *cred)
{
	if (class == DATALINK_CLASS_IPTUN)
		return (secpolicy_iptun_config(cred));
	return (secpolicy_dl_config(cred));
}

/*
 * DLDIOC_ATTR
 */
/* ARGSUSED */
static int
drv_ioc_attr(void *karg, intptr_t arg, int mode, cred_t *cred, int *rvalp)
{
	dld_ioc_attr_t		*diap = karg;
	dls_dl_handle_t		dlh;
	dls_link_t		*dlp;
	zoneid_t		zoneid = crgetzoneid(cred);
	int			err;
	mac_perim_handle_t	mph;

	if (zoneid != GLOBAL_ZONEID &&
	    zone_check_datalink(&zoneid, diap->dia_linkid) != 0)
		return (ENOENT);

	if ((err = dls_devnet_hold_tmp(diap->dia_linkid, &dlh)) != 0)
		return (err);

	if ((err = mac_perim_enter_by_macname(dls_devnet_mac(dlh),
	    &mph)) != 0) {
		dls_devnet_rele_tmp(dlh);
		return (err);
	}

	if ((err = dls_link_hold(dls_devnet_mac(dlh), &dlp)) != 0) {
		mac_perim_exit(mph);
		dls_devnet_rele_tmp(dlh);
		return (err);
	}

	mac_sdu_get(dlp->dl_mh, NULL, &diap->dia_max_sdu);
	dls_link_rele(dlp);
	mac_perim_exit(mph);
	dls_devnet_rele_tmp(dlh);

	return (0);
}

/*
 * DLDIOC_PHYS_ATTR
 */
/* ARGSUSED */
static int
drv_ioc_phys_attr(void *karg, intptr_t arg, int mode, cred_t *cred, int *rvalp)
{
	dld_ioc_phys_attr_t	*dipp = karg;
	int			err;
	dls_dl_handle_t		dlh;
	dls_dev_handle_t	ddh;
	dev_t			phydev;
	zoneid_t		zoneid = crgetzoneid(cred);

	if (zoneid != GLOBAL_ZONEID &&
	    zone_check_datalink(&zoneid, dipp->dip_linkid) != 0)
		return (ENOENT);

	/*
	 * Every physical link should have its physical dev_t kept in the
	 * daemon. If not, it is not a valid physical link.
	 */
	if (dls_mgmt_get_phydev(dipp->dip_linkid, &phydev) != 0)
		return (EINVAL);

	/*
	 * Although this is a valid physical link, it might already be removed
	 * by DR or during system shutdown. softmac_hold_device() would return
	 * ENOENT in this case.
	 */
	if ((err = softmac_hold_device(phydev, &ddh)) != 0)
		return (err);

	if (dls_devnet_hold_tmp(dipp->dip_linkid, &dlh) != 0) {
		/*
		 * Although this is an active physical link, its link type is
		 * not supported by GLDv3, and therefore it does not have
		 * vanity naming support.
		 */
		dipp->dip_novanity = B_TRUE;
	} else {
		dipp->dip_novanity = B_FALSE;
		dls_devnet_rele_tmp(dlh);
	}
	/*
	 * Get the physical device name from the major number and the instance
	 * number derived from phydev.
	 */
	(void) snprintf(dipp->dip_dev, MAXLINKNAMELEN, "%s%d",
	    ddi_major_to_name(getmajor(phydev)), getminor(phydev) - 1);

	softmac_rele_device(ddh);
	return (0);
}

/* ARGSUSED */
static int
drv_ioc_hwgrpget(void *karg, intptr_t arg, int mode, cred_t *cred, int *rvalp)
{
	dld_ioc_hwgrpget_t	*hwgrpp = karg;
	dld_hwgrpinfo_t		hwgrp, *hip;
	mac_handle_t		mh = NULL;
	int			i, err, rgrpnum, tgrpnum;
	uint_t			bytes_left;
	int			totgrps = 0;
	zoneid_t		zoneid = crgetzoneid(cred);

	if (zoneid != GLOBAL_ZONEID &&
	    zone_check_datalink(&zoneid, hwgrpp->dih_linkid) != 0)
		return (ENOENT);

	hwgrpp->dih_n_groups = 0;
	err = mac_open_by_linkid(hwgrpp->dih_linkid, &mh);
	if (err != 0)
		goto done;

	hip = (dld_hwgrpinfo_t *)
	    ((uchar_t *)arg + sizeof (dld_ioc_hwgrpget_t));
	bytes_left = hwgrpp->dih_size;

	rgrpnum = mac_hwgrp_num(mh, MAC_RING_TYPE_RX);
	/* display the default group information first */
	if (rgrpnum > 0) {
		if (sizeof (dld_hwgrpinfo_t) > bytes_left) {
			err = ENOSPC;
			goto done;
		}

		bzero(&hwgrp, sizeof (hwgrp));
		bcopy(mac_name(mh), hwgrp.dhi_link_name,
		    sizeof (hwgrp.dhi_link_name));
		mac_get_hwrxgrp_info(mh, 0, &hwgrp.dhi_grp_num,
		    &hwgrp.dhi_n_rings, hwgrp.dhi_rings, &hwgrp.dhi_grp_type,
		    &hwgrp.dhi_n_clnts, hwgrp.dhi_clnts);
		if (hwgrp.dhi_n_rings != 0) {
			if (copyout(&hwgrp, hip, sizeof (hwgrp)) != 0) {
				err = EFAULT;
				goto done;
			}
		}
		hip++;
		totgrps++;
		bytes_left -= sizeof (dld_hwgrpinfo_t);
	}

	tgrpnum = mac_hwgrp_num(mh, MAC_RING_TYPE_TX);
	/* display the default group information first */
	if (tgrpnum > 0) {
		if (sizeof (dld_hwgrpinfo_t) > bytes_left) {
			err = ENOSPC;
			goto done;
		}

		bzero(&hwgrp, sizeof (hwgrp));
		bcopy(mac_name(mh), hwgrp.dhi_link_name,
		    sizeof (hwgrp.dhi_link_name));
		mac_get_hwtxgrp_info(mh, tgrpnum - 1, &hwgrp.dhi_grp_num,
		    &hwgrp.dhi_n_rings, hwgrp.dhi_rings, &hwgrp.dhi_grp_type,
		    &hwgrp.dhi_n_clnts, hwgrp.dhi_clnts);
		if (hwgrp.dhi_n_rings != 0) {
			if (copyout(&hwgrp, hip, sizeof (hwgrp)) != 0) {
				err = EFAULT;
				goto done;
			}
		}
		hip++;
		totgrps++;
		bytes_left -= sizeof (dld_hwgrpinfo_t);
	}

	/* Rest of the rx groups */
	for (i = 1; i < rgrpnum; i++) {
		if (sizeof (dld_hwgrpinfo_t) > bytes_left) {
			err = ENOSPC;
			goto done;
		}

		bzero(&hwgrp, sizeof (hwgrp));
		bcopy(mac_name(mh), hwgrp.dhi_link_name,
		    sizeof (hwgrp.dhi_link_name));
		mac_get_hwrxgrp_info(mh, i, &hwgrp.dhi_grp_num,
		    &hwgrp.dhi_n_rings, hwgrp.dhi_rings, &hwgrp.dhi_grp_type,
		    &hwgrp.dhi_n_clnts, hwgrp.dhi_clnts);
		if (hwgrp.dhi_n_rings == 0)
			continue;
		if (copyout(&hwgrp, hip, sizeof (hwgrp)) != 0) {
			err = EFAULT;
			goto done;
		}

		hip++;
		totgrps++;
		bytes_left -= sizeof (dld_hwgrpinfo_t);
	}

	/* Rest of the tx group */
	tgrpnum = mac_hwgrp_num(mh, MAC_RING_TYPE_TX);
	for (i = 0; i < tgrpnum - 1; i++) {
		if (sizeof (dld_hwgrpinfo_t) > bytes_left) {
			err = ENOSPC;
			goto done;
		}

		bzero(&hwgrp, sizeof (hwgrp));
		bcopy(mac_name(mh), hwgrp.dhi_link_name,
		    sizeof (hwgrp.dhi_link_name));
		mac_get_hwtxgrp_info(mh, i, &hwgrp.dhi_grp_num,
		    &hwgrp.dhi_n_rings, hwgrp.dhi_rings, &hwgrp.dhi_grp_type,
		    &hwgrp.dhi_n_clnts, hwgrp.dhi_clnts);
		if (hwgrp.dhi_n_rings == 0)
			continue;
		if (copyout(&hwgrp, hip, sizeof (hwgrp)) != 0) {
			err = EFAULT;
			goto done;
		}

		hip++;
		totgrps++;
		bytes_left -= sizeof (dld_hwgrpinfo_t);
	}

done:
	if (mh != NULL)
		dld_mac_close(mh);
	if (err == 0)
		hwgrpp->dih_n_groups = totgrps;
	return (err);
}

/* ARGSUSED */
static int
drv_ioc_macaddrget(void *karg, intptr_t arg, int mode, cred_t *cred, int *rvalp)
{
	dld_ioc_macaddrget_t	*magp = karg;
	dld_macaddrinfo_t	mai, *maip;
	mac_handle_t		mh = NULL;
	int			i, err;
	uint_t			bytes_left;
	boolean_t		is_used;
	zoneid_t		zoneid = crgetzoneid(cred);

	if (zoneid != GLOBAL_ZONEID &&
	    zone_check_datalink(&zoneid, magp->dig_linkid) != 0)
		return (ENOENT);

	magp->dig_count = 0;
	err = mac_open_by_linkid(magp->dig_linkid, &mh);
	if (err != 0)
		goto done;

	maip = (dld_macaddrinfo_t *)
	    ((uchar_t *)arg + sizeof (dld_ioc_macaddrget_t));
	bytes_left = magp->dig_size;

	for (i = 0; i < mac_addr_factory_num(mh) + 1; i++) {
		if (sizeof (dld_macaddrinfo_t) > bytes_left) {
			err = ENOSPC;
			goto done;
		}

		bzero(&mai, sizeof (mai));

		if (i == 0) {
			/* primary MAC address */
			mac_unicast_primary_get(mh, mai.dmi_addr);
			mai.dmi_addrlen = mac_addr_len(mh);
			mac_unicast_primary_info(mh, mai.dmi_client_name,
			    &is_used);
		} else {
			/* factory MAC address slot */
			mac_addr_factory_value(mh, i, mai.dmi_addr,
			    &mai.dmi_addrlen, mai.dmi_client_name, &is_used);
		}

		mai.dmi_slot = i;
		if (is_used)
			mai.dmi_flags |= DLDIOCMACADDR_USED;

		if (copyout(&mai, maip, sizeof (mai)) != 0) {
			err = EFAULT;
			goto done;
		}

		maip++;
		bytes_left -= sizeof (dld_macaddrinfo_t);
	}

done:
	if (mh != NULL)
		dld_mac_close(mh);
	if (err == 0)
		magp->dig_count = mac_addr_factory_num(mh) + 1;
	return (err);
}

/*
 * Sometimes certain properties may be allowed to be accessed by the zone that
 * is assigned the datalink device, as opposed to the zone that created the
 * device. Currently that access is restricted to only the reading of select
 * properties.
 */
static boolean_t
dld_macprop_assigned_zone_exception(zoneid_t zoneid, dls_dl_handle_t dlh,
    dld_ioc_macprop_t *kprop, boolean_t set)
{
	/*
	 * No exceptions for setting! No exceptions unless the zoneid is
	 * the assigned zone.
	 */
	if (set || zoneid != dls_devnet_getzid(dlh))
		return (B_FALSE);

	/*
	 * The current list of read-only exceptions are enumerated below.
	 */
	switch (kprop->pr_num) {
	case MAC_PROP_MTU:
	case MAC_PROP_STATUS:
		return (B_TRUE);
	default:
		return (B_FALSE);
	}
}

/*
 * DLDIOC_SET/GETMACPROP
 */
static int
drv_ioc_prop_common(dld_ioc_macprop_t *prop, intptr_t arg, boolean_t set,
    cred_t *cred, int mode)
{
	int			err = EINVAL;
	dls_dl_handle_t		dlh = NULL;
	dls_link_t		*dlp = NULL;
	mac_perim_handle_t	mph = NULL;
	dld_ioc_macprop_t	*kprop;
	datalink_id_t		linkid;
	datalink_class_t	class;
	zoneid_t		zoneid = crgetzoneid(cred);
	uint_t			dsize;

	/*
	 * We only use pr_valsize from prop, as the caller only did a
	 * copyin() for sizeof (dld_ioc_prop_t), which doesn't cover
	 * the property data.  We copyin the full dld_ioc_prop_t
	 * including the data into kprop down below.
	 */
	dsize = sizeof (dld_ioc_macprop_t) + prop->pr_valsize - 1;
	if (dsize < prop->pr_valsize)
		return (EINVAL);

	/*
	 * The property data is variable size, so we need to allocate
	 * a buffer for kernel use as this data was not part of the
	 * prop allocation and copyin() done by the framework.
	 */
	if ((kprop = kmem_alloc(dsize, KM_NOSLEEP)) == NULL)
		return (ENOMEM);

	if (ddi_copyin((void *)arg, kprop, dsize, mode) != 0) {
		err = EFAULT;
		goto done;
	}

	linkid = kprop->pr_linkid;

	if (set) {
		if ((err = dls_mgmt_get_linkinfo(linkid, NULL, &class, NULL,
		    NULL)) != 0 || (err = drv_ioc_checkprivs(class, cred)) != 0)
			goto done;
	}

	if ((err = dls_devnet_hold_tmp(linkid, &dlh)) != 0)
		goto done;
	if ((err = mac_perim_enter_by_macname(dls_devnet_mac(dlh), &mph)) != 0)
		goto done;
	if ((err = dls_link_hold(dls_devnet_mac(dlh), &dlp)) != 0)
		goto done;

	/*
	 * In general, don't allow a process to get or set properties of a
	 * link if that link doesn't belong to that zone.
	 *
	 * There are exceptions however, if the dlh's *assigned* zone (as
	 * determined by dls_devnet_getzid()) is the one calling here.  See
	 * the local function dld_macprop_assigned_zone_exception() above.
	 */
	if (zoneid != dls_devnet_getownerzid(dlh) &&
	    !dld_macprop_assigned_zone_exception(zoneid, dlh, kprop, set)) {
		err = ENOENT;
		goto done;
	}

	if (!mac_prop_check_size(kprop->pr_num, kprop->pr_valsize,
	    kprop->pr_flags & DLD_PROP_POSSIBLE)) {
		err = ENOBUFS;
		goto done;
	}

	switch (kprop->pr_num) {
	case MAC_PROP_ZONE:
		if (set) {
			dld_ioc_zid_t *dzp = (dld_ioc_zid_t *)kprop->pr_val;

			if (zoneid != GLOBAL_ZONEID) {
				err = EACCES;
				goto done;
			}
			err = dls_devnet_setzid(dlh, dzp->diz_zid);
		} else {
			kprop->pr_perm_flags = MAC_PROP_PERM_RW;
			(*(zoneid_t *)kprop->pr_val) = dls_devnet_getzid(dlh);
		}
		break;
	case MAC_PROP_AUTOPUSH: {
		struct dlautopush *dlap = (struct dlautopush *)kprop->pr_val;

		if (set) {
			if (kprop->pr_valsize != 0)
				err = drv_ioc_setap(linkid, dlap);
			else
				err = drv_ioc_clrap(linkid);
		} else {
			/*
			 * You might think that the earlier call to
			 * mac_prop_check_size() should catch this but
			 * it can't. The autopush prop uses 0 as a
			 * sentinel value to clear the prop. This
			 * check ensures we don't allow a get with a
			 * valsize of 0.
			 */
			if (kprop->pr_valsize == 0) {
				err = ENOBUFS;
				goto done;
			}

			kprop->pr_perm_flags = MAC_PROP_PERM_RW;
			err = drv_ioc_getap(linkid, dlap);
		}
		break;
	}
	case MAC_PROP_TAGMODE:
		if (set) {
			link_tagmode_t mode = *(link_tagmode_t *)kprop->pr_val;

			if (mode != LINK_TAGMODE_VLANONLY &&
			    mode != LINK_TAGMODE_NORMAL) {
				err = EINVAL;
			} else {
				dlp->dl_tagmode = mode;
				err = 0;
			}
		} else {
			*(link_tagmode_t *)kprop->pr_val = dlp->dl_tagmode;
			kprop->pr_perm_flags = MAC_PROP_PERM_RW;
			err = 0;
		}
		break;
	default: {
		mac_propval_range_t *rangep = NULL;
		void *default_val = NULL;
		uint_t default_size = 0;

		/* set a property value */
		if (set) {
			err = mac_set_prop(dlp->dl_mh, kprop->pr_num,
			    kprop->pr_name, kprop->pr_val, kprop->pr_valsize);
			break;
		}

		/*
		 * Get the property value, default, or possible value
		 * depending on flags passed from the user.
		 */

		/* a property has RW permissions by default */
		kprop->pr_perm_flags = MAC_PROP_PERM_RW;

		if (kprop->pr_flags & DLD_PROP_POSSIBLE) {
			rangep = (mac_propval_range_t *)kprop->pr_val;

			/*
			 * fail if rangep is not aligned to first
			 * member of mac_propval_range_t.
			 */
			ASSERT(IS_P2ALIGNED(rangep, sizeof (uint_t)));
		} else if (kprop->pr_flags & DLD_PROP_DEFAULT) {
			default_val = kprop->pr_val;
			default_size = kprop->pr_valsize;
		}

		/*
		 * Always return the permissions, and optionally return
		 * the default value or possible values range.
		 */
		err = mac_prop_info(dlp->dl_mh, kprop->pr_num, kprop->pr_name,
		    default_val, default_size, rangep, &kprop->pr_perm_flags);
		if (err != 0)
			goto done;

		if (default_val == NULL && rangep == NULL) {
			err = mac_get_prop(dlp->dl_mh, kprop->pr_num,
			    kprop->pr_name, kprop->pr_val, kprop->pr_valsize);
		}
	}
	}

done:
	if (!set && ddi_copyout(kprop, (void *)arg, dsize, mode) != 0)
		err = EFAULT;

	if (dlp != NULL)
		dls_link_rele(dlp);

	if (mph != NULL) {
		int32_t	cpuid;
		void	*mdip = NULL;

		if (dlp != NULL && set && err == 0) {
			cpuid = mac_client_intr_cpu(dlp->dl_mch);
			mdip = mac_get_devinfo(dlp->dl_mh);
		}

		mac_perim_exit(mph);

		if (mdip != NULL && cpuid != -1)
			mac_client_set_intr_cpu(mdip, dlp->dl_mch, cpuid);
	}

	if (dlh != NULL)
		dls_devnet_rele_tmp(dlh);

	if (kprop != NULL)
		kmem_free(kprop, dsize);
	return (err);
}

/* ARGSUSED */
static int
drv_ioc_setprop(void *karg, intptr_t arg, int mode, cred_t *cred, int *rvalp)
{
	return (drv_ioc_prop_common(karg, arg, B_TRUE, cred, mode));
}

/* ARGSUSED */
static int
drv_ioc_getprop(void *karg, intptr_t arg, int mode, cred_t *cred, int *rvalp)
{
	return (drv_ioc_prop_common(karg, arg, B_FALSE, cred, mode));
}

/*
 * DLDIOC_RENAME.
 *
 * This function handles two cases of link renaming. See more in comments above
 * dls_datalink_rename().
 */
/* ARGSUSED */
static int
drv_ioc_rename(void *karg, intptr_t arg, int mode, cred_t *cred, int *rvalp)
{
	dld_ioc_rename_t	*dir = karg;
	mod_hash_key_t		key;
	mod_hash_val_t		val;
	zoneid_t		zoneid = crgetzoneid(cred);
	datalink_class_t	class;
	int			err;

	if (zoneid != GLOBAL_ZONEID &&
	    (zone_check_datalink(&zoneid, dir->dir_linkid1) != 0 ||
	    dir->dir_linkid2 != DATALINK_INVALID_LINKID &&
	    zone_check_datalink(&zoneid, dir->dir_linkid2) != 0))
		return (ENOENT);

	if ((err = dls_mgmt_get_linkinfo(dir->dir_linkid1, NULL, &class, NULL,
	    NULL)) != 0)
		return (err);

	if ((err = drv_ioc_checkprivs(class, cred)) != 0)
		return (err);

	if ((err = dls_devnet_rename(dir->dir_linkid1, dir->dir_linkid2,
	    dir->dir_link)) != 0)
		return (err);

	if (dir->dir_linkid2 == DATALINK_INVALID_LINKID)
		return (0);

	/*
	 * if dir_linkid2 is not DATALINK_INVALID_LINKID, it means this
	 * renaming request is to rename a valid physical link (dir_linkid1)
	 * to a "removed" physical link (dir_linkid2, which is removed by DR
	 * or during system shutdown). In this case, the link (specified by
	 * dir_linkid1) would inherit all the configuration of dir_linkid2,
	 * and dir_linkid1 and its configuration would be lost.
	 *
	 * Remove per-link autopush configuration of dir_linkid1 in this case.
	 */
	key = (mod_hash_key_t)(uintptr_t)dir->dir_linkid1;
	rw_enter(&dld_ap_hash_lock, RW_WRITER);
	if (mod_hash_find(dld_ap_hashp, key, &val) != 0) {
		rw_exit(&dld_ap_hash_lock);
		return (0);
	}

	VERIFY(mod_hash_remove(dld_ap_hashp, key, &val) == 0);
	kmem_free(val, sizeof (dld_ap_t));
	rw_exit(&dld_ap_hash_lock);
	return (0);
}

static int
drv_ioc_setap(datalink_id_t linkid, struct dlautopush *dlap)
{
	dld_ap_t	*dap;
	int		i;
	mod_hash_key_t	key;

	if (dlap->dap_npush == 0 || dlap->dap_npush > MAXAPUSH)
		return (EINVAL);

	/*
	 * Validate that the specified list of modules exist.
	 */
	for (i = 0; i < dlap->dap_npush; i++) {
		if (fmodsw_find(dlap->dap_aplist[i], FMODSW_LOAD) == NULL)
			return (EINVAL);
	}


	key = (mod_hash_key_t)(uintptr_t)linkid;

	rw_enter(&dld_ap_hash_lock, RW_WRITER);
	if (mod_hash_find(dld_ap_hashp, key, (mod_hash_val_t *)&dap) != 0) {
		dap = kmem_zalloc(sizeof (dld_ap_t), KM_NOSLEEP);
		if (dap == NULL) {
			rw_exit(&dld_ap_hash_lock);
			return (ENOMEM);
		}

		dap->da_linkid = linkid;
		VERIFY(mod_hash_insert(dld_ap_hashp, key,
		    (mod_hash_val_t)dap) == 0);
	}

	/*
	 * Update the configuration.
	 */
	dap->da_anchor = dlap->dap_anchor;
	dap->da_npush = dlap->dap_npush;
	for (i = 0; i < dlap->dap_npush; i++) {
		(void) strlcpy(dap->da_aplist[i], dlap->dap_aplist[i],
		    FMNAMESZ + 1);
	}
	rw_exit(&dld_ap_hash_lock);

	return (0);
}

static int
drv_ioc_getap(datalink_id_t linkid, struct dlautopush *dlap)
{
	dld_ap_t	*dap;
	int		i;

	rw_enter(&dld_ap_hash_lock, RW_READER);
	if (mod_hash_find(dld_ap_hashp,
	    (mod_hash_key_t)(uintptr_t)linkid,
	    (mod_hash_val_t *)&dap) != 0) {
		rw_exit(&dld_ap_hash_lock);
		dlap->dap_npush = 0;
		return (0);
	}

	/*
	 * Retrieve the configuration.
	 */
	dlap->dap_anchor = dap->da_anchor;
	dlap->dap_npush = dap->da_npush;
	for (i = 0; i < dap->da_npush; i++) {
		(void) strlcpy(dlap->dap_aplist[i], dap->da_aplist[i],
		    FMNAMESZ + 1);
	}
	rw_exit(&dld_ap_hash_lock);

	return (0);
}

static int
drv_ioc_clrap(datalink_id_t linkid)
{
	mod_hash_val_t	val;
	mod_hash_key_t	key;

	key = (mod_hash_key_t)(uintptr_t)linkid;

	rw_enter(&dld_ap_hash_lock, RW_WRITER);
	if (mod_hash_find(dld_ap_hashp, key, &val) != 0) {
		rw_exit(&dld_ap_hash_lock);
		return (0);
	}

	VERIFY(mod_hash_remove(dld_ap_hashp, key, &val) == 0);
	kmem_free(val, sizeof (dld_ap_t));
	rw_exit(&dld_ap_hash_lock);
	return (0);
}

/*
 * DLDIOC_DOORSERVER
 */
/* ARGSUSED */
static int
drv_ioc_doorserver(void *karg, intptr_t arg, int mode, cred_t *cred, int *rvalp)
{
	dld_ioc_door_t	*did = karg;

	return (dls_mgmt_door_set(did->did_start_door));
}

/*
 * DLDIOC_USAGELOG
 */
/* ARGSUSED */
static int
drv_ioc_usagelog(void *karg, intptr_t arg, int mode, cred_t *cred,
    int *rvalp)
{
	dld_ioc_usagelog_t	*log_info = (dld_ioc_usagelog_t *)karg;
	int			err = 0;

	if (log_info->ul_type < MAC_LOGTYPE_LINK ||
	    log_info->ul_type > MAC_LOGTYPE_FLOW)
		return (EINVAL);

	if (log_info->ul_onoff) {
		err = mac_start_logusage(log_info->ul_type,
		    log_info->ul_interval);
	} else {
		mac_stop_logusage(log_info->ul_type);
	}
	return (err);
}

/*
 * Process a DLDIOC_ADDFLOW request.
 */
/* ARGSUSED */
static int
drv_ioc_addflow(void *karg, intptr_t arg, int mode, cred_t *cred, int *rvalp)
{
	dld_ioc_addflow_t	*afp = karg;

	return (dld_add_flow(afp->af_linkid, afp->af_name,
	    &afp->af_flow_desc, &afp->af_resource_props));
}

/*
 * Process a DLDIOC_REMOVEFLOW request.
 */
/* ARGSUSED */
static int
drv_ioc_removeflow(void *karg, intptr_t arg, int mode, cred_t *cred, int *rvalp)
{
	dld_ioc_removeflow_t	*rfp = karg;

	return (dld_remove_flow(rfp->rf_name));
}

/*
 * Process a DLDIOC_MODIFYFLOW request.
 */
/* ARGSUSED */
static int
drv_ioc_modifyflow(void *karg, intptr_t arg, int mode, cred_t *cred, int *rvalp)
{
	dld_ioc_modifyflow_t	*mfp = karg;

	return (dld_modify_flow(mfp->mf_name, &mfp->mf_resource_props));
}

/*
 * Process a DLDIOC_WALKFLOW request.
 */
/* ARGSUSED */
static int
drv_ioc_walkflow(void *karg, intptr_t arg, int mode, cred_t *cred, int *rvalp)
{
	dld_ioc_walkflow_t	*wfp = karg;

	return (dld_walk_flow(wfp, arg, cred));
}

/*
 * Check for GLDv3 autopush information.  There are three cases:
 *
 *   1. If devp points to a GLDv3 datalink and it has autopush configuration,
 *	fill dlap in with that information and return 0.
 *
 *   2. If devp points to a GLDv3 datalink but it doesn't have autopush
 *	configuration, then replace devp with the physical device (if one
 *	exists) and return 1.  This allows stropen() to find the old-school
 *	per-driver autopush configuration.  (For softmac, the result is that
 *	the softmac dev_t is replaced with the legacy device's dev_t).
 *
 *   3. If neither of the above apply, don't touch the args and return -1.
 */
int
dld_autopush(dev_t *devp, struct dlautopush *dlap)
{
	dld_ap_t	*dap;
	datalink_id_t	linkid;
	dev_t		phydev;

	if (!GLDV3_DRV(getmajor(*devp)))
		return (-1);

	/*
	 * Find the linkid by the link's dev_t.
	 */
	if (dls_devnet_dev2linkid(*devp, &linkid) != 0)
		return (-1);

	/*
	 * Find the autopush configuration associated with the linkid.
	 */
	rw_enter(&dld_ap_hash_lock, RW_READER);
	if (mod_hash_find(dld_ap_hashp, (mod_hash_key_t)(uintptr_t)linkid,
	    (mod_hash_val_t *)&dap) == 0) {
		*dlap = dap->da_ap;
		rw_exit(&dld_ap_hash_lock);
		return (0);
	}
	rw_exit(&dld_ap_hash_lock);

	if (dls_devnet_phydev(linkid, &phydev) != 0)
		return (-1);

	*devp = phydev;
	return (1);
}

/*
 * Secure objects implementation
 */

/* ARGSUSED */
static int
drv_secobj_ctor(void *buf, void *arg, int kmflag)
{
	bzero(buf, sizeof (dld_secobj_t));
	return (0);
}

static void
drv_secobj_init(void)
{
	rw_init(&drv_secobj_lock, NULL, RW_DEFAULT, NULL);
	drv_secobj_cachep = kmem_cache_create("drv_secobj_cache",
	    sizeof (dld_secobj_t), 0, drv_secobj_ctor, NULL,
	    NULL, NULL, NULL, 0);
	drv_secobj_hash = mod_hash_create_extended("drv_secobj_hash",
	    SECOBJ_WEP_HASHSZ, mod_hash_null_keydtor, mod_hash_null_valdtor,
	    mod_hash_bystr, NULL, mod_hash_strkey_cmp, KM_SLEEP);
}

static void
drv_secobj_fini(void)
{
	mod_hash_destroy_hash(drv_secobj_hash);
	kmem_cache_destroy(drv_secobj_cachep);
	rw_destroy(&drv_secobj_lock);
}

/* ARGSUSED */
static int
drv_ioc_secobj_set(void *karg, intptr_t arg, int mode, cred_t *cred, int *rvalp)
{
	dld_ioc_secobj_set_t	*ssp = karg;
	dld_secobj_t		*sobjp, *objp;
	int			err;

	sobjp = &ssp->ss_obj;

	if (sobjp->so_class != DLD_SECOBJ_CLASS_WEP &&
	    sobjp->so_class != DLD_SECOBJ_CLASS_WPA)
		return (EINVAL);

	if (sobjp->so_name[DLD_SECOBJ_NAME_MAX - 1] != '\0' ||
	    sobjp->so_len > DLD_SECOBJ_VAL_MAX)
		return (EINVAL);

	rw_enter(&drv_secobj_lock, RW_WRITER);
	err = mod_hash_find(drv_secobj_hash, (mod_hash_key_t)sobjp->so_name,
	    (mod_hash_val_t *)&objp);
	if (err == 0) {
		if ((ssp->ss_flags & DLD_SECOBJ_OPT_CREATE) != 0) {
			rw_exit(&drv_secobj_lock);
			return (EEXIST);
		}
	} else {
		ASSERT(err == MH_ERR_NOTFOUND);
		if ((ssp->ss_flags & DLD_SECOBJ_OPT_CREATE) == 0) {
			rw_exit(&drv_secobj_lock);
			return (ENOENT);
		}
		objp = kmem_cache_alloc(drv_secobj_cachep, KM_SLEEP);
		(void) strlcpy(objp->so_name, sobjp->so_name,
		    DLD_SECOBJ_NAME_MAX);

		VERIFY(mod_hash_insert(drv_secobj_hash,
		    (mod_hash_key_t)objp->so_name, (mod_hash_val_t)objp) == 0);
	}
	bcopy(sobjp->so_val, objp->so_val, sobjp->so_len);
	objp->so_len = sobjp->so_len;
	objp->so_class = sobjp->so_class;
	rw_exit(&drv_secobj_lock);
	return (0);
}

typedef struct dld_secobj_state {
	uint_t		ss_free;
	uint_t		ss_count;
	int		ss_rc;
	int		ss_mode;
	dld_secobj_t	*ss_objp;
} dld_secobj_state_t;

/* ARGSUSED */
static uint_t
drv_secobj_walker(mod_hash_key_t key, mod_hash_val_t *val, void *arg)
{
	dld_secobj_state_t	*statep = arg;
	dld_secobj_t		*sobjp = (dld_secobj_t *)val;

	if (statep->ss_free < sizeof (dld_secobj_t)) {
		statep->ss_rc = ENOSPC;
		return (MH_WALK_TERMINATE);
	}
	if (ddi_copyout(sobjp, statep->ss_objp, sizeof (*sobjp),
	    statep->ss_mode) != 0) {
		statep->ss_rc = EFAULT;
		return (MH_WALK_TERMINATE);
	}
	statep->ss_objp++;
	statep->ss_free -= sizeof (dld_secobj_t);
	statep->ss_count++;
	return (MH_WALK_CONTINUE);
}

/* ARGSUSED */
static int
drv_ioc_secobj_get(void *karg, intptr_t arg, int mode, cred_t *cred, int *rvalp)
{
	dld_ioc_secobj_get_t	*sgp = karg;
	dld_secobj_t		*sobjp, *objp;
	int			err;

	sobjp = &sgp->sg_obj;
	if (sobjp->so_name[DLD_SECOBJ_NAME_MAX - 1] != '\0')
		return (EINVAL);

	rw_enter(&drv_secobj_lock, RW_READER);
	if (sobjp->so_name[0] != '\0') {
		err = mod_hash_find(drv_secobj_hash,
		    (mod_hash_key_t)sobjp->so_name, (mod_hash_val_t *)&objp);
		if (err != 0) {
			ASSERT(err == MH_ERR_NOTFOUND);
			rw_exit(&drv_secobj_lock);
			return (ENOENT);
		}
		bcopy(objp->so_val, sobjp->so_val, objp->so_len);
		sobjp->so_len = objp->so_len;
		sobjp->so_class = objp->so_class;
		sgp->sg_count = 1;
	} else {
		dld_secobj_state_t	state;

		state.ss_free = sgp->sg_size - sizeof (dld_ioc_secobj_get_t);
		state.ss_count = 0;
		state.ss_rc = 0;
		state.ss_mode = mode;
		state.ss_objp = (dld_secobj_t *)((uchar_t *)arg +
		    sizeof (dld_ioc_secobj_get_t));

		mod_hash_walk(drv_secobj_hash, drv_secobj_walker, &state);
		if (state.ss_rc != 0) {
			rw_exit(&drv_secobj_lock);
			return (state.ss_rc);
		}
		sgp->sg_count = state.ss_count;
	}
	rw_exit(&drv_secobj_lock);
	return (0);
}

/* ARGSUSED */
static int
drv_ioc_secobj_unset(void *karg, intptr_t arg, int mode, cred_t *cred,
    int *rvalp)
{
	dld_ioc_secobj_unset_t	*sup = karg;
	dld_secobj_t		*objp;
	mod_hash_val_t		val;
	int			err;

	if (sup->su_name[DLD_SECOBJ_NAME_MAX - 1] != '\0')
		return (EINVAL);

	rw_enter(&drv_secobj_lock, RW_WRITER);
	err = mod_hash_find(drv_secobj_hash, (mod_hash_key_t)sup->su_name,
	    (mod_hash_val_t *)&objp);
	if (err != 0) {
		ASSERT(err == MH_ERR_NOTFOUND);
		rw_exit(&drv_secobj_lock);
		return (ENOENT);
	}
	VERIFY(mod_hash_remove(drv_secobj_hash, (mod_hash_key_t)sup->su_name,
	    (mod_hash_val_t *)&val) == 0);
	ASSERT(objp == (dld_secobj_t *)val);

	kmem_cache_free(drv_secobj_cachep, objp);
	rw_exit(&drv_secobj_lock);
	return (0);
}

/* ARGSUSED */
static int
drv_ioc_gettran(void *karg, intptr_t arg, int mode, cred_t *cred,
    int *rvalp)
{
	int			ret = 0;
	mac_perim_handle_t	mph = NULL;
	dls_dl_handle_t		dlh = NULL;
	dls_link_t		*dlp = NULL;
	dld_ioc_gettran_t	*dgt = karg;

	if ((ret = dls_devnet_hold_tmp(dgt->dgt_linkid, &dlh)) != 0)
		goto done;

	if ((ret = mac_perim_enter_by_macname(dls_devnet_mac(dlh), &mph)) != 0)
		goto done;

	if ((ret = dls_link_hold(dls_devnet_mac(dlh), &dlp)) != 0)
		goto done;

	/*
	 * Make sure that this link belongs to the zone.
	 */
	if (crgetzoneid(cred) != dls_devnet_getownerzid(dlh)) {
		ret = ENOENT;
		goto done;
	}

	if (dgt->dgt_tran_id == DLDIOC_GETTRAN_GETNTRAN) {
		ret = mac_transceiver_count(dlp->dl_mh, &dgt->dgt_tran_id);
	} else {
		ret = mac_transceiver_info(dlp->dl_mh, dgt->dgt_tran_id,
		    &dgt->dgt_present, &dgt->dgt_usable);
	}

done:
	if (dlp != NULL)
		dls_link_rele(dlp);

	if (mph != NULL)
		mac_perim_exit(mph);

	if (dlh != NULL)
		dls_devnet_rele_tmp(dlh);

	return (ret);
}

/* ARGSUSED */
static int
drv_ioc_readtran(void *karg, intptr_t arg, int mode, cred_t *cred,
    int *rvalp)
{
	int			ret = 0;
	mac_perim_handle_t	mph = NULL;
	dls_dl_handle_t		dlh = NULL;
	dls_link_t		*dlp = NULL;
	dld_ioc_tranio_t	*dti = karg;
	uint8_t			buf[256];
	size_t			nr;

	/*
	 * Be strict for the moment
	 */
	if (dti->dti_nbytes != 256 || dti->dti_off != 0)
		return (EINVAL);

	if ((ret = dls_devnet_hold_tmp(dti->dti_linkid, &dlh)) != 0)
		goto done;

	if ((ret = mac_perim_enter_by_macname(dls_devnet_mac(dlh), &mph)) != 0)
		goto done;

	if ((ret = dls_link_hold(dls_devnet_mac(dlh), &dlp)) != 0)
		goto done;

	/*
	 * Make sure that this link belongs to the zone.
	 */
	if (crgetzoneid(cred) != dls_devnet_getownerzid(dlh)) {
		ret = ENOENT;
		goto done;
	}

	bzero(buf, sizeof (buf));
	if ((ret = mac_transceiver_read(dlp->dl_mh, dti->dti_tran_id,
	    dti->dti_page, buf, dti->dti_nbytes, dti->dti_off, &nr)) == 0) {
		dti->dti_nbytes = nr;
		ret = ddi_copyout(buf, (void *)(uintptr_t)dti->dti_buf,
		    sizeof (buf), mode);
	}

done:
	if (dlp != NULL)
		dls_link_rele(dlp);

	if (mph != NULL)
		mac_perim_exit(mph);

	if (dlh != NULL)
		dls_devnet_rele_tmp(dlh);

	return (ret);
}

/* ARGSUSED */
static int
drv_ioc_getled(void *karg, intptr_t arg, int mode, cred_t *cred,
    int *rvalp)
{
	int			ret = 0;
	mac_perim_handle_t	mph = NULL;
	dls_dl_handle_t		dlh = NULL;
	dls_link_t		*dlp = NULL;
	dld_ioc_led_t		*dil = karg;

	if ((mode & FREAD) == 0)
		return (EBADF);

	if ((ret = dls_devnet_hold_tmp(dil->dil_linkid, &dlh)) != 0)
		goto done;

	if ((ret = mac_perim_enter_by_macname(dls_devnet_mac(dlh), &mph)) != 0)
		goto done;

	if ((ret = dls_link_hold(dls_devnet_mac(dlh), &dlp)) != 0)
		goto done;

	/*
	 * Make sure that this link belongs to the zone.
	 */
	if (crgetzoneid(cred) != dls_devnet_getownerzid(dlh)) {
		ret = ENOENT;
		goto done;
	}

	ret = mac_led_get(dlp->dl_mh, &dil->dil_supported, &dil->dil_active);

done:
	if (dlp != NULL)
		dls_link_rele(dlp);

	if (mph != NULL)
		mac_perim_exit(mph);

	if (dlh != NULL)
		dls_devnet_rele_tmp(dlh);

	return (ret);
}

/* ARGSUSED */
static int
drv_ioc_setled(void *karg, intptr_t arg, int mode, cred_t *cred,
    int *rvalp)
{
	int			ret = 0;
	mac_perim_handle_t	mph = NULL;
	dls_dl_handle_t		dlh = NULL;
	dls_link_t		*dlp = NULL;
	dld_ioc_led_t		*dil = karg;

	if ((mode & FWRITE) == 0)
		return (EBADF);

	if ((ret = dls_devnet_hold_tmp(dil->dil_linkid, &dlh)) != 0)
		goto done;

	if ((ret = mac_perim_enter_by_macname(dls_devnet_mac(dlh), &mph)) != 0)
		goto done;

	if ((ret = dls_link_hold(dls_devnet_mac(dlh), &dlp)) != 0)
		goto done;

	/*
	 * Make sure that this link belongs to the zone.
	 */
	if (crgetzoneid(cred) != dls_devnet_getownerzid(dlh)) {
		ret = ENOENT;
		goto done;
	}

	ret = mac_led_set(dlp->dl_mh, dil->dil_active);

done:
	if (dlp != NULL)
		dls_link_rele(dlp);

	if (mph != NULL)
		mac_perim_exit(mph);

	if (dlh != NULL)
		dls_devnet_rele_tmp(dlh);

	return (ret);
}


/*
 * Note that ioctls that modify links have a NULL di_priv_func(), as
 * privileges can only be checked after we know the class of the link being
 * modified (due to class-specific fine-grained privileges such as
 * sys_iptun_config).
 */
static dld_ioc_info_t drv_ioc_list[] = {
	{DLDIOC_ATTR, DLDCOPYINOUT, sizeof (dld_ioc_attr_t),
	    drv_ioc_attr, NULL},
	{DLDIOC_PHYS_ATTR, DLDCOPYINOUT, sizeof (dld_ioc_phys_attr_t),
	    drv_ioc_phys_attr, NULL},
	{DLDIOC_SECOBJ_SET, DLDCOPYIN, sizeof (dld_ioc_secobj_set_t),
	    drv_ioc_secobj_set, secpolicy_dl_config},
	{DLDIOC_SECOBJ_GET, DLDCOPYINOUT, sizeof (dld_ioc_secobj_get_t),
	    drv_ioc_secobj_get, secpolicy_dl_config},
	{DLDIOC_SECOBJ_UNSET, DLDCOPYIN, sizeof (dld_ioc_secobj_unset_t),
	    drv_ioc_secobj_unset, secpolicy_dl_config},
	{DLDIOC_DOORSERVER, DLDCOPYIN, sizeof (dld_ioc_door_t),
	    drv_ioc_doorserver, secpolicy_dl_config},
	{DLDIOC_RENAME, DLDCOPYIN, sizeof (dld_ioc_rename_t),
	    drv_ioc_rename, NULL},
	{DLDIOC_MACADDRGET, DLDCOPYINOUT, sizeof (dld_ioc_macaddrget_t),
	    drv_ioc_macaddrget, NULL},
	{DLDIOC_ADDFLOW, DLDCOPYIN, sizeof (dld_ioc_addflow_t),
	    drv_ioc_addflow, secpolicy_dl_config},
	{DLDIOC_REMOVEFLOW, DLDCOPYIN, sizeof (dld_ioc_removeflow_t),
	    drv_ioc_removeflow, secpolicy_dl_config},
	{DLDIOC_MODIFYFLOW, DLDCOPYIN, sizeof (dld_ioc_modifyflow_t),
	    drv_ioc_modifyflow, secpolicy_dl_config},
	{DLDIOC_WALKFLOW, DLDCOPYINOUT, sizeof (dld_ioc_walkflow_t),
	    drv_ioc_walkflow, NULL},
	{DLDIOC_USAGELOG, DLDCOPYIN, sizeof (dld_ioc_usagelog_t),
	    drv_ioc_usagelog, secpolicy_dl_config},
	{DLDIOC_SETMACPROP, DLDCOPYIN, sizeof (dld_ioc_macprop_t),
	    drv_ioc_setprop, NULL},
	{DLDIOC_GETMACPROP, DLDCOPYIN, sizeof (dld_ioc_macprop_t),
	    drv_ioc_getprop, NULL},
	{DLDIOC_GETHWGRP, DLDCOPYINOUT, sizeof (dld_ioc_hwgrpget_t),
	    drv_ioc_hwgrpget, NULL},
	{DLDIOC_GETTRAN, DLDCOPYINOUT, sizeof (dld_ioc_gettran_t),
	    drv_ioc_gettran, NULL },
	{DLDIOC_READTRAN, DLDCOPYINOUT, sizeof (dld_ioc_tranio_t),
	    drv_ioc_readtran, NULL },
	{DLDIOC_GETLED, DLDCOPYINOUT, sizeof (dld_ioc_led_t),
	    drv_ioc_getled, NULL },
	{DLDIOC_SETLED, DLDCOPYIN, sizeof (dld_ioc_led_t),
	    drv_ioc_setled, secpolicy_dl_config}
};

typedef struct dld_ioc_modentry {
	uint16_t	dim_modid;	/* Top 16 bits of ioctl command */
	char		*dim_modname;	/* Module to be loaded */
	int		ctrl_node_inst;	/* Ctrl node instance */
	dld_ioc_info_t	*dim_list;	/* array of ioctl structures */
	uint_t		dim_count;	/* number of elements in dim_list */
} dld_ioc_modentry_t;

/*
 * For all modules except for dld, dim_list and dim_count are assigned
 * when the modules register their ioctls in dld_ioc_register().  We
 * can statically initialize dld's ioctls in-line here; there's no
 * need for it to call dld_ioc_register() itself. ctrl_node_inst controls
 * whether an instance of the device will be held or the driver. If set to
 * a non-negative integer, device instance specified in ctrl_node_inst will
 * be held; so dld_ioc_register() _must_ be called in xxx_attach() routine of
 * the driver. If set to -1, driver will be held; so dld_ioc_register() _must_
 * be called in xxx_init() routine of the driver.
 */
static dld_ioc_modentry_t dld_ioc_modtable[] = {
	{DLD_IOC,	"dld", 0, drv_ioc_list, DLDIOCCNT(drv_ioc_list)},
	{AGGR_IOC,	"aggr", 0, NULL, 0},
	{VNIC_IOC,	"vnic",	0, NULL, 0},
	{SIMNET_IOC,	"simnet", 0, NULL, 0},
	{BRIDGE_IOC,	"bridge", 0, NULL, 0},
	{IPTUN_IOC,	"iptun", 0, NULL, 0},
	{IBPART_IOC,	"ibp", -1, NULL, 0},
	{OVERLAY_IOC,	"overlay", 0, NULL, 0},
	{TFPORT_IOC,	"tfport", 0, NULL, 0},
	{XDE_IOC,	"xde", 0, NULL, 0}
};
#define	DLDIOC_CNT	\
	(sizeof (dld_ioc_modtable) / sizeof (dld_ioc_modentry_t))

static dld_ioc_modentry_t *
dld_ioc_findmod(uint16_t modid)
{
	int	i;

	for (i = 0; i < DLDIOC_CNT; i++) {
		if (modid == dld_ioc_modtable[i].dim_modid)
			return (&dld_ioc_modtable[i]);
	}
	return (NULL);
}

int
dld_ioc_register(uint16_t modid, dld_ioc_info_t *list, uint_t count)
{
	dld_ioc_modentry_t *dim = dld_ioc_findmod(modid);

	if (dim == NULL)
		return (ENOENT);

	dim->dim_list = list;
	dim->dim_count = count;
	return (0);
}

void
dld_ioc_unregister(uint16_t modid)
{
	VERIFY(dld_ioc_register(modid, NULL, 0) == 0);
}

/*
 * The general design with GLDv3 ioctls is that all ioctls issued
 * through /dev/dld go through this drv_ioctl() function.  This
 * function handles all ioctls on behalf of modules listed in
 * dld_ioc_modtable.
 *
 * When an ioctl is received, this function looks for the associated
 * module-id-specific ioctl information using dld_ioc_findmod(). The
 * call to ddi_hold_driver() or ddi_hold_devi_by_instance() on the
 * associated device will cause the kernel module responsible for the
 * ioctl to be loaded if it's not already loaded, which should result
 * in that module calling dld_ioc_register(), thereby filling in the
 * dim_list containing the details for the ioctl being processed.
 *
 * This function can then perform operations such as copyin() data and
 * do credential checks based on the registered ioctl information,
 * then issue the callback function di_func() registered by the
 * responsible module.  Upon return, the appropriate copyout()
 * operation can be performed and the operation completes.
 */
/* ARGSUSED */
static int
drv_ioctl(dev_t dev, int cmd, intptr_t arg, int mode, cred_t *cred, int *rvalp)
{
	dld_ioc_modentry_t *dim;
	dld_ioc_info_t	*info;
	dev_info_t	*dip = NULL;
	struct dev_ops	*dops = NULL;
	major_t		major;
	void		*buf = NULL;
	size_t		sz;
	int		i, err;

	if ((dim = dld_ioc_findmod(DLD_IOC_MODID(cmd))) == NULL)
		return (ENOTSUP);

	major = ddi_name_to_major(dim->dim_modname);

	if (dim->ctrl_node_inst == -1) {
		/*
		 * No dedicated instance to process ioctls.
		 * dld_ioc_register() is called in xxx_init().
		 */
		dops = ddi_hold_driver(major);
	} else {
		/*
		 * Dedicated instance to handle ioctl.
		 * dld_ioc_register() is called in xxx_attach().
		 */
		dip = ddi_hold_devi_by_instance(major, dim->ctrl_node_inst, 0);
	}

	if ((dip == NULL && dops == NULL) || dim->dim_list == NULL) {
		err = ENODEV;
		goto done;
	}

	for (i = 0; i < dim->dim_count; i++) {
		if (cmd == dim->dim_list[i].di_cmd)
			break;
	}
	if (i == dim->dim_count) {
		err = ENOTSUP;
		goto done;
	}

	info = &dim->dim_list[i];

	if (info->di_priv_func != NULL &&
	    (err = info->di_priv_func(cred)) != 0)
		goto done;

	sz = info->di_argsize;
	if ((buf = kmem_zalloc(sz, KM_NOSLEEP)) == NULL) {
		err = ENOMEM;
		goto done;
	}

	if ((info->di_flags & DLDCOPYIN) &&
	    ddi_copyin((void *)arg, buf, sz, mode) != 0) {
		err = EFAULT;
		goto done;
	}

	err = info->di_func(buf, arg, mode, cred, rvalp);

	if ((info->di_flags & DLDCOPYOUT) &&
	    ddi_copyout(buf, (void *)arg, sz, mode) != 0 && err == 0)
		err = EFAULT;

done:
	if (buf != NULL)
		kmem_free(buf, sz);
	if (dip != NULL)
		ddi_release_devi(dip);
	if (dops != NULL)
		ddi_rele_driver(major);
	return (err);
}<|MERGE_RESOLUTION|>--- conflicted
+++ resolved
@@ -22,11 +22,8 @@
  * Copyright (c) 2005, 2010, Oracle and/or its affiliates. All rights reserved.
  * Copyright 2015, Joyent Inc.
  * Copyright (c) 2017, Joyent, Inc.
-<<<<<<< HEAD
  * Copyright 2023 Oxide Computer Company
-=======
  * Copyright 2025 MNX Cloud, Inc.
->>>>>>> fed28213
  */
 
 /*
