/*
 * CDDL HEADER START
 *
 * The contents of this file are subject to the terms of the
 * Common Development and Distribution License (the "License").
 * You may not use this file except in compliance with the License.
 *
 * You can obtain a copy of the license at usr/src/OPENSOLARIS.LICENSE
 * or http://www.opensolaris.org/os/licensing.
 * See the License for the specific language governing permissions
 * and limitations under the License.
 *
 * When distributing Covered Code, include this CDDL HEADER in each
 * file and include the License file at usr/src/OPENSOLARIS.LICENSE.
 * If applicable, add the following below this CDDL HEADER, with the
 * fields enclosed by brackets "[]" replaced with your own identifying
 * information: Portions Copyright [yyyy] [name of copyright owner]
 *
 * CDDL HEADER END
 */
/*
 * Copyright (c) 2005, 2010, Oracle and/or its affiliates. All rights reserved.
 * Copyright 2015, Joyent Inc.
 * Copyright (c) 2017, Joyent, Inc.
 */

/*
 * Data-Link Driver
 */

#include	<sys/conf.h>
#include	<sys/mkdev.h>
#include	<sys/modctl.h>
#include	<sys/stat.h>
#include	<sys/dld_impl.h>
#include	<sys/dld_ioc.h>
#include	<sys/dls_impl.h>
#include	<sys/softmac.h>
#include	<sys/mac.h>
#include	<sys/mac_ether.h>
#include	<sys/mac_client.h>
#include	<sys/mac_client_impl.h>
#include	<sys/mac_client_priv.h>
#include	<inet/common.h>
#include	<sys/policy.h>
#include	<sys/priv_names.h>
#include	<sys/zone.h>
#include	<sys/sysmacros.h>

static void	drv_init(void);
static int	drv_fini(void);

static int	drv_getinfo(dev_info_t	*, ddi_info_cmd_t, void *, void **);
static int	drv_attach(dev_info_t *, ddi_attach_cmd_t);
static int	drv_detach(dev_info_t *, ddi_detach_cmd_t);

/*
 * Secure objects declarations
 */
#define	SECOBJ_WEP_HASHSZ	67
static krwlock_t	drv_secobj_lock;
static kmem_cache_t	*drv_secobj_cachep;
static mod_hash_t	*drv_secobj_hash;
static void		drv_secobj_init(void);
static void		drv_secobj_fini(void);
static int		drv_ioc_setap(datalink_id_t, struct dlautopush *);
static int		drv_ioc_getap(datalink_id_t, struct dlautopush *);
static int		drv_ioc_clrap(datalink_id_t);


/*
 * The following entry points are private to dld and are used for control
 * operations only. The entry points exported to mac drivers are defined
 * in dld_str.c. Refer to the comment on top of dld_str.c for details.
 */
static int	drv_open(dev_t *, int, int, cred_t *);
static int	drv_ioctl(dev_t, int, intptr_t, int, cred_t *, int *);

static dev_info_t	*dld_dip;	/* dev_info_t for the driver */
uint32_t		dld_opt = 0;	/* Global options */

#define	NAUTOPUSH 32
static mod_hash_t *dld_ap_hashp;
static krwlock_t dld_ap_hash_lock;

static struct cb_ops drv_cb_ops = {
	drv_open,		/* open */
	nulldev,		/* close */
	nulldev,		/* strategy */
	nulldev,		/* print */
	nodev,			/* dump */
	nodev,			/* read */
	nodev,			/* write */
	drv_ioctl,		/* ioctl */
	nodev,			/* devmap */
	nodev,			/* mmap */
	nodev,			/* segmap */
	nochpoll,		/* poll */
	ddi_prop_op,		/* cb_prop_op */
	0,			/* streamtab  */
	D_MP			/* Driver compatibility flag */
};

static struct dev_ops drv_ops = {
	DEVO_REV,		/* devo_rev */
	0,			/* refcnt */
	drv_getinfo,		/* get_dev_info */
	nulldev,		/* identify */
	nulldev,		/* probe */
	drv_attach,		/* attach */
	drv_detach,		/* detach */
	nodev,			/* reset */
	&drv_cb_ops,		/* driver operations */
	NULL,			/* bus operations */
	nodev,			/* dev power */
	ddi_quiesce_not_supported,	/* dev quiesce */
};

/*
 * Module linkage information for the kernel.
 */
static	struct modldrv		drv_modldrv = {
	&mod_driverops,
	DLD_INFO,
	&drv_ops
};

static	struct modlinkage	drv_modlinkage = {
	MODREV_1,
	&drv_modldrv,
	NULL
};

int
_init(void)
{
	return (mod_install(&drv_modlinkage));
}

int
_fini(void)
{
	return (mod_remove(&drv_modlinkage));
}

int
_info(struct modinfo *modinfop)
{
	return (mod_info(&drv_modlinkage, modinfop));
}

/*
 * Initialize component modules.
 */
static void
drv_init(void)
{
	drv_secobj_init();
	dld_str_init();

	/*
	 * Create a hash table for autopush configuration.
	 */
	dld_ap_hashp = mod_hash_create_idhash("dld_autopush_hash",
	    NAUTOPUSH, mod_hash_null_valdtor);

	ASSERT(dld_ap_hashp != NULL);
	rw_init(&dld_ap_hash_lock, NULL, RW_DRIVER, NULL);
}

/* ARGSUSED */
static uint_t
drv_ap_exist(mod_hash_key_t key, mod_hash_val_t *val, void *arg)
{
	boolean_t *pexist = arg;

	*pexist = B_TRUE;
	return (MH_WALK_TERMINATE);
}

static int
drv_fini(void)
{
	int		err;
	boolean_t	exist = B_FALSE;

	rw_enter(&dld_ap_hash_lock, RW_READER);
	mod_hash_walk(dld_ap_hashp, drv_ap_exist, &exist);
	rw_exit(&dld_ap_hash_lock);
	if (exist)
		return (EBUSY);

	if ((err = dld_str_fini()) != 0)
		return (err);

	drv_secobj_fini();
	mod_hash_destroy_idhash(dld_ap_hashp);
	rw_destroy(&dld_ap_hash_lock);
	return (0);
}

/*
 * devo_getinfo: getinfo(9e)
 */
/*ARGSUSED*/
static int
drv_getinfo(dev_info_t *dip, ddi_info_cmd_t cmd, void *arg, void **resp)
{
	if (dld_dip == NULL)
		return (DDI_FAILURE);

	switch (cmd) {
	case DDI_INFO_DEVT2INSTANCE:
		*resp = 0;
		break;
	case DDI_INFO_DEVT2DEVINFO:
		*resp = dld_dip;
		break;
	default:
		return (DDI_FAILURE);
	}

	return (DDI_SUCCESS);
}

/*
 * Check properties to set options. (See dld.h for property definitions).
 */
static void
drv_set_opt(dev_info_t *dip)
{
	if (ddi_prop_get_int(DDI_DEV_T_ANY, dip, DDI_PROP_DONTPASS,
	    DLD_PROP_NO_FASTPATH, 0) != 0) {
		dld_opt |= DLD_OPT_NO_FASTPATH;
	}

	if (ddi_prop_get_int(DDI_DEV_T_ANY, dip, DDI_PROP_DONTPASS,
	    DLD_PROP_NO_POLL, 0) != 0) {
		dld_opt |= DLD_OPT_NO_POLL;
	}

	if (ddi_prop_get_int(DDI_DEV_T_ANY, dip, DDI_PROP_DONTPASS,
	    DLD_PROP_NO_ZEROCOPY, 0) != 0) {
		dld_opt |= DLD_OPT_NO_ZEROCOPY;
	}

	if (ddi_prop_get_int(DDI_DEV_T_ANY, dip, DDI_PROP_DONTPASS,
	    DLD_PROP_NO_SOFTRING, 0) != 0) {
		dld_opt |= DLD_OPT_NO_SOFTRING;
	}
}

/*
 * devo_attach: attach(9e)
 */
static int
drv_attach(dev_info_t *dip, ddi_attach_cmd_t cmd)
{
	if (cmd != DDI_ATTACH)
		return (DDI_FAILURE);

	ASSERT(ddi_get_instance(dip) == 0);
	drv_init();
	drv_set_opt(dip);

	/*
	 * Create control node. DLPI provider nodes will be created on demand.
	 */
	if (ddi_create_minor_node(dip, DLD_CONTROL_MINOR_NAME, S_IFCHR,
	    DLD_CONTROL_MINOR, DDI_PSEUDO, 0) != DDI_SUCCESS)
		return (DDI_FAILURE);

	dld_dip = dip;

	/*
	 * Log the fact that the driver is now attached.
	 */
	ddi_report_dev(dip);
	return (DDI_SUCCESS);
}

/*
 * devo_detach: detach(9e)
 */
static int
drv_detach(dev_info_t *dip, ddi_detach_cmd_t cmd)
{
	if (cmd != DDI_DETACH)
		return (DDI_FAILURE);

	ASSERT(dld_dip == dip);
	if (drv_fini() != 0)
		return (DDI_FAILURE);

	/*
	 * Remove the control node.
	 */
	ddi_remove_minor_node(dip, DLD_CONTROL_MINOR_NAME);
	dld_dip = NULL;

	return (DDI_SUCCESS);
}

/*
 * dld control node open procedure.
 */
/*ARGSUSED*/
static int
drv_open(dev_t *devp, int flag, int sflag, cred_t *credp)
{
	/*
	 * Only the control node can be opened.
	 */
	if (getminor(*devp) != DLD_CONTROL_MINOR)
		return (ENODEV);
	return (0);
}

/*
 * Verify if the caller is allowed to modify a link of the given class.
 */
static int
drv_ioc_checkprivs(datalink_class_t class, cred_t *cred)
{
	if (class == DATALINK_CLASS_IPTUN)
		return (secpolicy_iptun_config(cred));
	return (secpolicy_dl_config(cred));
}

/*
 * DLDIOC_ATTR
 */
/* ARGSUSED */
static int
drv_ioc_attr(void *karg, intptr_t arg, int mode, cred_t *cred, int *rvalp)
{
	dld_ioc_attr_t		*diap = karg;
	dls_dl_handle_t		dlh;
	dls_link_t		*dlp;
	zoneid_t		zoneid = crgetzoneid(cred);
	int			err;
	mac_perim_handle_t	mph;

	if (zoneid != GLOBAL_ZONEID &&
	    zone_check_datalink(&zoneid, diap->dia_linkid) != 0)
		return (ENOENT);

	if ((err = dls_devnet_hold_tmp(diap->dia_linkid, &dlh)) != 0)
		return (err);

	if ((err = mac_perim_enter_by_macname(
	    dls_devnet_mac(dlh), &mph)) != 0) {
		dls_devnet_rele_tmp(dlh);
		return (err);
	}

	if ((err = dls_link_hold(dls_devnet_mac(dlh), &dlp)) != 0) {
		mac_perim_exit(mph);
		dls_devnet_rele_tmp(dlh);
		return (err);
	}

	mac_sdu_get(dlp->dl_mh, NULL, &diap->dia_max_sdu);

	dls_link_rele(dlp);
	mac_perim_exit(mph);
	dls_devnet_rele_tmp(dlh);

	return (0);
}

/*
 * DLDIOC_PHYS_ATTR
 */
/* ARGSUSED */
static int
drv_ioc_phys_attr(void *karg, intptr_t arg, int mode, cred_t *cred, int *rvalp)
{
	dld_ioc_phys_attr_t	*dipp = karg;
	int			err;
	dls_dl_handle_t		dlh;
	dls_dev_handle_t	ddh;
	dev_t			phydev;
	zoneid_t		zoneid = crgetzoneid(cred);

	if (zoneid != GLOBAL_ZONEID &&
	    zone_check_datalink(&zoneid, dipp->dip_linkid) != 0)
		return (ENOENT);

	/*
	 * Every physical link should have its physical dev_t kept in the
	 * daemon. If not, it is not a valid physical link.
	 */
	if (dls_mgmt_get_phydev(dipp->dip_linkid, &phydev) != 0)
		return (EINVAL);

	/*
	 * Although this is a valid physical link, it might already be removed
	 * by DR or during system shutdown. softmac_hold_device() would return
	 * ENOENT in this case.
	 */
	if ((err = softmac_hold_device(phydev, &ddh)) != 0)
		return (err);

	if (dls_devnet_hold_tmp(dipp->dip_linkid, &dlh) != 0) {
		/*
		 * Although this is an active physical link, its link type is
		 * not supported by GLDv3, and therefore it does not have
		 * vanity naming support.
		 */
		dipp->dip_novanity = B_TRUE;
	} else {
		dipp->dip_novanity = B_FALSE;
		dls_devnet_rele_tmp(dlh);
	}
	/*
	 * Get the physical device name from the major number and the instance
	 * number derived from phydev.
	 */
	(void) snprintf(dipp->dip_dev, MAXLINKNAMELEN, "%s%d",
	    ddi_major_to_name(getmajor(phydev)), getminor(phydev) - 1);

	softmac_rele_device(ddh);
	return (0);
}

/* ARGSUSED */
static int
drv_ioc_hwgrpget(void *karg, intptr_t arg, int mode, cred_t *cred, int *rvalp)
{
	dld_ioc_hwgrpget_t	*hwgrpp = karg;
	dld_hwgrpinfo_t		hwgrp, *hip;
	mac_handle_t		mh = NULL;
	int			i, err, rgrpnum, tgrpnum;
	uint_t			bytes_left;
	int			totgrps = 0;
	zoneid_t		zoneid = crgetzoneid(cred);

	if (zoneid != GLOBAL_ZONEID &&
	    zone_check_datalink(&zoneid, hwgrpp->dih_linkid) != 0)
		return (ENOENT);

	hwgrpp->dih_n_groups = 0;
	err = mac_open_by_linkid(hwgrpp->dih_linkid, &mh);
	if (err != 0)
		goto done;

	hip = (dld_hwgrpinfo_t *)
	    ((uchar_t *)arg + sizeof (dld_ioc_hwgrpget_t));
	bytes_left = hwgrpp->dih_size;

	rgrpnum = mac_hwgrp_num(mh, MAC_RING_TYPE_RX);
	/* display the default group information first */
	if (rgrpnum > 0) {
		if (sizeof (dld_hwgrpinfo_t) > bytes_left) {
			err = ENOSPC;
			goto done;
		}

		bzero(&hwgrp, sizeof (hwgrp));
		bcopy(mac_name(mh), hwgrp.dhi_link_name,
		    sizeof (hwgrp.dhi_link_name));
		mac_get_hwrxgrp_info(mh, 0, &hwgrp.dhi_grp_num,
		    &hwgrp.dhi_n_rings, hwgrp.dhi_rings, &hwgrp.dhi_grp_type,
		    &hwgrp.dhi_n_clnts, hwgrp.dhi_clnts);
		if (hwgrp.dhi_n_rings != 0) {
			if (copyout(&hwgrp, hip, sizeof (hwgrp)) != 0) {
				err = EFAULT;
				goto done;
			}
		}
		hip++;
		totgrps++;
		bytes_left -= sizeof (dld_hwgrpinfo_t);
	}

	tgrpnum = mac_hwgrp_num(mh, MAC_RING_TYPE_TX);
	/* display the default group information first */
	if (tgrpnum > 0) {
		if (sizeof (dld_hwgrpinfo_t) > bytes_left) {
			err = ENOSPC;
			goto done;
		}

		bzero(&hwgrp, sizeof (hwgrp));
		bcopy(mac_name(mh), hwgrp.dhi_link_name,
		    sizeof (hwgrp.dhi_link_name));
		mac_get_hwtxgrp_info(mh, tgrpnum - 1, &hwgrp.dhi_grp_num,
		    &hwgrp.dhi_n_rings, hwgrp.dhi_rings, &hwgrp.dhi_grp_type,
		    &hwgrp.dhi_n_clnts, hwgrp.dhi_clnts);
		if (hwgrp.dhi_n_rings != 0) {
			if (copyout(&hwgrp, hip, sizeof (hwgrp)) != 0) {
				err = EFAULT;
				goto done;
			}
		}
		hip++;
		totgrps++;
		bytes_left -= sizeof (dld_hwgrpinfo_t);
	}

	/* Rest of the rx groups */
	for (i = 1; i < rgrpnum; i++) {
		if (sizeof (dld_hwgrpinfo_t) > bytes_left) {
			err = ENOSPC;
			goto done;
		}

		bzero(&hwgrp, sizeof (hwgrp));
		bcopy(mac_name(mh), hwgrp.dhi_link_name,
		    sizeof (hwgrp.dhi_link_name));
		mac_get_hwrxgrp_info(mh, i, &hwgrp.dhi_grp_num,
		    &hwgrp.dhi_n_rings, hwgrp.dhi_rings, &hwgrp.dhi_grp_type,
		    &hwgrp.dhi_n_clnts, hwgrp.dhi_clnts);
		if (hwgrp.dhi_n_rings == 0)
			continue;
		if (copyout(&hwgrp, hip, sizeof (hwgrp)) != 0) {
			err = EFAULT;
			goto done;
		}

		hip++;
		totgrps++;
		bytes_left -= sizeof (dld_hwgrpinfo_t);
	}

	/* Rest of the tx group */
	tgrpnum = mac_hwgrp_num(mh, MAC_RING_TYPE_TX);
	for (i = 0; i < tgrpnum - 1; i++) {
		if (sizeof (dld_hwgrpinfo_t) > bytes_left) {
			err = ENOSPC;
			goto done;
		}

		bzero(&hwgrp, sizeof (hwgrp));
		bcopy(mac_name(mh), hwgrp.dhi_link_name,
		    sizeof (hwgrp.dhi_link_name));
		mac_get_hwtxgrp_info(mh, i, &hwgrp.dhi_grp_num,
		    &hwgrp.dhi_n_rings, hwgrp.dhi_rings, &hwgrp.dhi_grp_type,
		    &hwgrp.dhi_n_clnts, hwgrp.dhi_clnts);
		if (hwgrp.dhi_n_rings == 0)
			continue;
		if (copyout(&hwgrp, hip, sizeof (hwgrp)) != 0) {
			err = EFAULT;
			goto done;
		}

		hip++;
		totgrps++;
		bytes_left -= sizeof (dld_hwgrpinfo_t);
	}

done:
	if (mh != NULL)
		dld_mac_close(mh);
	if (err == 0)
		hwgrpp->dih_n_groups = totgrps;
	return (err);
}

/* ARGSUSED */
static int
drv_ioc_macaddrget(void *karg, intptr_t arg, int mode, cred_t *cred, int *rvalp)
{
	dld_ioc_macaddrget_t	*magp = karg;
	dld_macaddrinfo_t	mai, *maip;
	mac_handle_t		mh = NULL;
	int			i, err;
	uint_t			bytes_left;
	boolean_t		is_used;
	zoneid_t		zoneid = crgetzoneid(cred);

	if (zoneid != GLOBAL_ZONEID &&
	    zone_check_datalink(&zoneid, magp->dig_linkid) != 0)
		return (ENOENT);

	magp->dig_count = 0;
	err = mac_open_by_linkid(magp->dig_linkid, &mh);
	if (err != 0)
		goto done;

	maip = (dld_macaddrinfo_t *)
	    ((uchar_t *)arg + sizeof (dld_ioc_macaddrget_t));
	bytes_left = magp->dig_size;

	for (i = 0; i < mac_addr_factory_num(mh) + 1; i++) {
		if (sizeof (dld_macaddrinfo_t) > bytes_left) {
			err = ENOSPC;
			goto done;
		}

		bzero(&mai, sizeof (mai));

		if (i == 0) {
			/* primary MAC address */
			mac_unicast_primary_get(mh, mai.dmi_addr);
			mai.dmi_addrlen = mac_addr_len(mh);
			mac_unicast_primary_info(mh, mai.dmi_client_name,
			    &is_used);
		} else {
			/* factory MAC address slot */
			mac_addr_factory_value(mh, i, mai.dmi_addr,
			    &mai.dmi_addrlen, mai.dmi_client_name, &is_used);
		}

		mai.dmi_slot = i;
		if (is_used)
			mai.dmi_flags |= DLDIOCMACADDR_USED;

		if (copyout(&mai, maip, sizeof (mai)) != 0) {
			err = EFAULT;
			goto done;
		}

		maip++;
		bytes_left -= sizeof (dld_macaddrinfo_t);
	}

done:
	if (mh != NULL)
		dld_mac_close(mh);
	if (err == 0)
		magp->dig_count = mac_addr_factory_num(mh) + 1;
	return (err);
}

/*
 * DLDIOC_SET/GETMACPROP
 */
static int
drv_ioc_prop_common(dld_ioc_macprop_t *prop, intptr_t arg, boolean_t set,
    cred_t *cred, int mode)
{
	int			err = EINVAL;
	dls_dl_handle_t		dlh = NULL;
	dls_link_t		*dlp = NULL;
	mac_perim_handle_t	mph = NULL;
	dld_ioc_macprop_t	*kprop;
	datalink_id_t		linkid;
	datalink_class_t	class;
	zoneid_t		zoneid = crgetzoneid(cred);
	uint_t			dsize;

	/*
	 * We only use pr_valsize from prop, as the caller only did a
	 * copyin() for sizeof (dld_ioc_prop_t), which doesn't cover
	 * the property data.  We copyin the full dld_ioc_prop_t
	 * including the data into kprop down below.
	 */
	dsize = sizeof (dld_ioc_macprop_t) + prop->pr_valsize - 1;
	if (dsize < prop->pr_valsize)
		return (EINVAL);

	/*
	 * The property data is variable size, so we need to allocate
	 * a buffer for kernel use as this data was not part of the
	 * prop allocation and copyin() done by the framework.
	 */
	if ((kprop = kmem_alloc(dsize, KM_NOSLEEP)) == NULL)
		return (ENOMEM);

	if (ddi_copyin((void *)arg, kprop, dsize, mode) != 0) {
		err = EFAULT;
		goto done;
	}

	linkid = kprop->pr_linkid;

	if (set) {
		if ((err = dls_mgmt_get_linkinfo(linkid, NULL, &class, NULL,
		    NULL)) != 0 || (err = drv_ioc_checkprivs(class, cred)) != 0)
			goto done;
	}

	if ((err = dls_devnet_hold_tmp(linkid, &dlh)) != 0)
		goto done;
	if ((err = mac_perim_enter_by_macname(dls_devnet_mac(dlh), &mph)) != 0)
		goto done;
	if ((err = dls_link_hold(dls_devnet_mac(dlh), &dlp)) != 0)
		goto done;

	/*
	 * Don't allow a process to get or set properties of a link if that
	 * link doesn't belong to that zone.
	 */
	if (zoneid != dls_devnet_getownerzid(dlh)) {
		err = ENOENT;
		goto done;
	}

	if (!mac_prop_check_size(kprop->pr_num, kprop->pr_valsize,
	    kprop->pr_flags & DLD_PROP_POSSIBLE)) {
		err = ENOBUFS;
		goto done;
	}

	switch (kprop->pr_num) {
	case MAC_PROP_ZONE:
		if (set) {
			dld_ioc_zid_t *dzp = (dld_ioc_zid_t *)kprop->pr_val;

			if (zoneid != GLOBAL_ZONEID) {
				err = EACCES;
				goto done;
			}
			err = dls_devnet_setzid(dlh, dzp->diz_zid);
		} else {
			kprop->pr_perm_flags = MAC_PROP_PERM_RW;
			(*(zoneid_t *)kprop->pr_val) = dls_devnet_getzid(dlh);
		}
		break;
	case MAC_PROP_AUTOPUSH: {
		struct dlautopush *dlap = (struct dlautopush *)kprop->pr_val;

		if (set) {
			if (kprop->pr_valsize != 0)
				err = drv_ioc_setap(linkid, dlap);
			else
				err = drv_ioc_clrap(linkid);
		} else {
			/*
			 * You might think that the earlier call to
			 * mac_prop_check_size() should catch this but
			 * it can't. The autopush prop uses 0 as a
			 * sentinel value to clear the prop. This
			 * check ensures we don't allow a get with a
			 * valsize of 0.
			 */
			if (kprop->pr_valsize == 0) {
				err = ENOBUFS;
				goto done;
			}

			kprop->pr_perm_flags = MAC_PROP_PERM_RW;
			err = drv_ioc_getap(linkid, dlap);
		}
		break;
	}
	case MAC_PROP_TAGMODE:
		if (set) {
			link_tagmode_t mode = *(link_tagmode_t *)kprop->pr_val;

			if (mode != LINK_TAGMODE_VLANONLY &&
			    mode != LINK_TAGMODE_NORMAL) {
				err = EINVAL;
			} else {
				dlp->dl_tagmode = mode;
				err = 0;
			}
		} else {
			*(link_tagmode_t *)kprop->pr_val = dlp->dl_tagmode;
			kprop->pr_perm_flags = MAC_PROP_PERM_RW;
			err = 0;
		}
		break;
	default: {
		mac_propval_range_t *rangep = NULL;
		void *default_val = NULL;
		uint_t default_size = 0;

		/* set a property value */
		if (set) {
			err = mac_set_prop(dlp->dl_mh, kprop->pr_num,
			    kprop->pr_name, kprop->pr_val, kprop->pr_valsize);
			break;
		}

		/*
		 * Get the property value, default, or possible value
		 * depending on flags passed from the user.
		 */

		/* a property has RW permissions by default */
		kprop->pr_perm_flags = MAC_PROP_PERM_RW;

		if (kprop->pr_flags & DLD_PROP_POSSIBLE) {
			rangep = (mac_propval_range_t *)kprop->pr_val;

			/*
			 * fail if rangep is not aligned to first
			 * member of mac_propval_range_t.
			 */
			ASSERT(IS_P2ALIGNED(rangep, sizeof (uint_t)));
		} else if (kprop->pr_flags & DLD_PROP_DEFAULT) {
			default_val = kprop->pr_val;
			default_size = kprop->pr_valsize;
		}

		/*
		 * Always return the permissions, and optionally return
		 * the default value or possible values range.
		 */
		err = mac_prop_info(dlp->dl_mh, kprop->pr_num, kprop->pr_name,
		    default_val, default_size, rangep, &kprop->pr_perm_flags);
		if (err != 0)
			goto done;

		if (default_val == NULL && rangep == NULL) {
			err = mac_get_prop(dlp->dl_mh, kprop->pr_num,
			    kprop->pr_name, kprop->pr_val, kprop->pr_valsize);
		}
	}
	}

done:
	if (!set && ddi_copyout(kprop, (void *)arg, dsize, mode) != 0)
		err = EFAULT;

	if (dlp != NULL)
		dls_link_rele(dlp);

	if (mph != NULL) {
		int32_t	cpuid;
		void	*mdip = NULL;

		if (dlp != NULL && set && err == 0) {
			cpuid = mac_client_intr_cpu(dlp->dl_mch);
			mdip = mac_get_devinfo(dlp->dl_mh);
		}

		mac_perim_exit(mph);

		if (mdip != NULL && cpuid != -1)
			mac_client_set_intr_cpu(mdip, dlp->dl_mch, cpuid);
	}

	if (dlh != NULL)
		dls_devnet_rele_tmp(dlh);

	if (kprop != NULL)
		kmem_free(kprop, dsize);
	return (err);
}

/* ARGSUSED */
static int
drv_ioc_setprop(void *karg, intptr_t arg, int mode, cred_t *cred, int *rvalp)
{
	return (drv_ioc_prop_common(karg, arg, B_TRUE, cred, mode));
}

/* ARGSUSED */
static int
drv_ioc_getprop(void *karg, intptr_t arg, int mode, cred_t *cred, int *rvalp)
{
	return (drv_ioc_prop_common(karg, arg, B_FALSE, cred, mode));
}

/*
 * DLDIOC_RENAME.
 *
 * This function handles two cases of link renaming. See more in comments above
 * dls_datalink_rename().
 */
/* ARGSUSED */
static int
drv_ioc_rename(void *karg, intptr_t arg, int mode, cred_t *cred, int *rvalp)
{
	dld_ioc_rename_t	*dir = karg;
	mod_hash_key_t		key;
	mod_hash_val_t		val;
	zoneid_t		zoneid = crgetzoneid(cred);
	datalink_class_t	class;
	int			err;

	if (zoneid != GLOBAL_ZONEID &&
	    (zone_check_datalink(&zoneid, dir->dir_linkid1) != 0 ||
	    dir->dir_linkid2 != DATALINK_INVALID_LINKID &&
	    zone_check_datalink(&zoneid, dir->dir_linkid2) != 0))
		return (ENOENT);

	if ((err = dls_mgmt_get_linkinfo(dir->dir_linkid1, NULL, &class, NULL,
	    NULL)) != 0)
		return (err);

	if ((err = drv_ioc_checkprivs(class, cred)) != 0)
		return (err);

	if ((err = dls_devnet_rename(dir->dir_linkid1, dir->dir_linkid2,
	    dir->dir_link)) != 0)
		return (err);

	if (dir->dir_linkid2 == DATALINK_INVALID_LINKID)
		return (0);

	/*
	 * if dir_linkid2 is not DATALINK_INVALID_LINKID, it means this
	 * renaming request is to rename a valid physical link (dir_linkid1)
	 * to a "removed" physical link (dir_linkid2, which is removed by DR
	 * or during system shutdown). In this case, the link (specified by
	 * dir_linkid1) would inherit all the configuration of dir_linkid2,
	 * and dir_linkid1 and its configuration would be lost.
	 *
	 * Remove per-link autopush configuration of dir_linkid1 in this case.
	 */
	key = (mod_hash_key_t)(uintptr_t)dir->dir_linkid1;
	rw_enter(&dld_ap_hash_lock, RW_WRITER);
	if (mod_hash_find(dld_ap_hashp, key, &val) != 0) {
		rw_exit(&dld_ap_hash_lock);
		return (0);
	}

	VERIFY(mod_hash_remove(dld_ap_hashp, key, &val) == 0);
	kmem_free(val, sizeof (dld_ap_t));
	rw_exit(&dld_ap_hash_lock);
	return (0);
}

static int
drv_ioc_setap(datalink_id_t linkid, struct dlautopush *dlap)
{
	dld_ap_t	*dap;
	int		i;
	mod_hash_key_t	key;

	if (dlap->dap_npush == 0 || dlap->dap_npush > MAXAPUSH)
		return (EINVAL);

	/*
	 * Validate that the specified list of modules exist.
	 */
	for (i = 0; i < dlap->dap_npush; i++) {
		if (fmodsw_find(dlap->dap_aplist[i], FMODSW_LOAD) == NULL)
			return (EINVAL);
	}


	key = (mod_hash_key_t)(uintptr_t)linkid;

	rw_enter(&dld_ap_hash_lock, RW_WRITER);
	if (mod_hash_find(dld_ap_hashp, key, (mod_hash_val_t *)&dap) != 0) {
		dap = kmem_zalloc(sizeof (dld_ap_t), KM_NOSLEEP);
		if (dap == NULL) {
			rw_exit(&dld_ap_hash_lock);
			return (ENOMEM);
		}

		dap->da_linkid = linkid;
		VERIFY(mod_hash_insert(dld_ap_hashp, key,
		    (mod_hash_val_t)dap) == 0);
	}

	/*
	 * Update the configuration.
	 */
	dap->da_anchor = dlap->dap_anchor;
	dap->da_npush = dlap->dap_npush;
	for (i = 0; i < dlap->dap_npush; i++) {
		(void) strlcpy(dap->da_aplist[i], dlap->dap_aplist[i],
		    FMNAMESZ + 1);
	}
	rw_exit(&dld_ap_hash_lock);

	return (0);
}

static int
drv_ioc_getap(datalink_id_t linkid, struct dlautopush *dlap)
{
	dld_ap_t	*dap;
	int		i;

	rw_enter(&dld_ap_hash_lock, RW_READER);
	if (mod_hash_find(dld_ap_hashp,
	    (mod_hash_key_t)(uintptr_t)linkid,
	    (mod_hash_val_t *)&dap) != 0) {
		rw_exit(&dld_ap_hash_lock);
		dlap->dap_npush = 0;
		return (0);
	}

	/*
	 * Retrieve the configuration.
	 */
	dlap->dap_anchor = dap->da_anchor;
	dlap->dap_npush = dap->da_npush;
	for (i = 0; i < dap->da_npush; i++) {
		(void) strlcpy(dlap->dap_aplist[i], dap->da_aplist[i],
		    FMNAMESZ + 1);
	}
	rw_exit(&dld_ap_hash_lock);

	return (0);
}

static int
drv_ioc_clrap(datalink_id_t linkid)
{
	mod_hash_val_t	val;
	mod_hash_key_t	key;

	key = (mod_hash_key_t)(uintptr_t)linkid;

	rw_enter(&dld_ap_hash_lock, RW_WRITER);
	if (mod_hash_find(dld_ap_hashp, key, &val) != 0) {
		rw_exit(&dld_ap_hash_lock);
		return (0);
	}

	VERIFY(mod_hash_remove(dld_ap_hashp, key, &val) == 0);
	kmem_free(val, sizeof (dld_ap_t));
	rw_exit(&dld_ap_hash_lock);
	return (0);
}

/*
 * DLDIOC_DOORSERVER
 */
/* ARGSUSED */
static int
drv_ioc_doorserver(void *karg, intptr_t arg, int mode, cred_t *cred, int *rvalp)
{
	dld_ioc_door_t	*did = karg;

	return (dls_mgmt_door_set(did->did_start_door));
}

/*
 * DLDIOC_USAGELOG
 */
/* ARGSUSED */
static int
drv_ioc_usagelog(void *karg, intptr_t arg, int mode, cred_t *cred,
    int *rvalp)
{
	dld_ioc_usagelog_t	*log_info = (dld_ioc_usagelog_t *)karg;
	int			err = 0;

	if (log_info->ul_type < MAC_LOGTYPE_LINK ||
	    log_info->ul_type > MAC_LOGTYPE_FLOW)
		return (EINVAL);

	if (log_info->ul_onoff) {
		err = mac_start_logusage(log_info->ul_type,
		    log_info->ul_interval);
	} else {
		mac_stop_logusage(log_info->ul_type);
	}
	return (err);
}

/*
 * Process a DLDIOC_ADDFLOW request.
 */
/* ARGSUSED */
static int
drv_ioc_addflow(void *karg, intptr_t arg, int mode, cred_t *cred, int *rvalp)
{
	dld_ioc_addflow_t	*afp = karg;

	return (dld_add_flow(afp->af_linkid, afp->af_name,
	    &afp->af_flow_desc, &afp->af_resource_props));
}

/*
 * Process a DLDIOC_REMOVEFLOW request.
 */
/* ARGSUSED */
static int
drv_ioc_removeflow(void *karg, intptr_t arg, int mode, cred_t *cred, int *rvalp)
{
	dld_ioc_removeflow_t	*rfp = karg;

	return (dld_remove_flow(rfp->rf_name));
}

/*
 * Process a DLDIOC_MODIFYFLOW request.
 */
/* ARGSUSED */
static int
drv_ioc_modifyflow(void *karg, intptr_t arg, int mode, cred_t *cred, int *rvalp)
{
	dld_ioc_modifyflow_t	*mfp = karg;

	return (dld_modify_flow(mfp->mf_name, &mfp->mf_resource_props));
}

/*
 * Process a DLDIOC_WALKFLOW request.
 */
/* ARGSUSED */
static int
drv_ioc_walkflow(void *karg, intptr_t arg, int mode, cred_t *cred, int *rvalp)
{
	dld_ioc_walkflow_t	*wfp = karg;

	return (dld_walk_flow(wfp, arg, cred));
}

/*
 * Check for GLDv3 autopush information.  There are three cases:
 *
 *   1. If devp points to a GLDv3 datalink and it has autopush configuration,
 *	fill dlap in with that information and return 0.
 *
 *   2. If devp points to a GLDv3 datalink but it doesn't have autopush
 *	configuration, then replace devp with the physical device (if one
 *	exists) and return 1.  This allows stropen() to find the old-school
 *	per-driver autopush configuration.  (For softmac, the result is that
 *	the softmac dev_t is replaced with the legacy device's dev_t).
 *
 *   3. If neither of the above apply, don't touch the args and return -1.
 */
int
dld_autopush(dev_t *devp, struct dlautopush *dlap)
{
	dld_ap_t	*dap;
	datalink_id_t	linkid;
	dev_t		phydev;

	if (!GLDV3_DRV(getmajor(*devp)))
		return (-1);

	/*
	 * Find the linkid by the link's dev_t.
	 */
	if (dls_devnet_dev2linkid(*devp, &linkid) != 0)
		return (-1);

	/*
	 * Find the autopush configuration associated with the linkid.
	 */
	rw_enter(&dld_ap_hash_lock, RW_READER);
	if (mod_hash_find(dld_ap_hashp, (mod_hash_key_t)(uintptr_t)linkid,
	    (mod_hash_val_t *)&dap) == 0) {
		*dlap = dap->da_ap;
		rw_exit(&dld_ap_hash_lock);
		return (0);
	}
	rw_exit(&dld_ap_hash_lock);

	if (dls_devnet_phydev(linkid, &phydev) != 0)
		return (-1);

	*devp = phydev;
	return (1);
}

/*
 * Secure objects implementation
 */

/* ARGSUSED */
static int
drv_secobj_ctor(void *buf, void *arg, int kmflag)
{
	bzero(buf, sizeof (dld_secobj_t));
	return (0);
}

static void
drv_secobj_init(void)
{
	rw_init(&drv_secobj_lock, NULL, RW_DEFAULT, NULL);
	drv_secobj_cachep = kmem_cache_create("drv_secobj_cache",
	    sizeof (dld_secobj_t), 0, drv_secobj_ctor, NULL,
	    NULL, NULL, NULL, 0);
	drv_secobj_hash = mod_hash_create_extended("drv_secobj_hash",
	    SECOBJ_WEP_HASHSZ, mod_hash_null_keydtor, mod_hash_null_valdtor,
	    mod_hash_bystr, NULL, mod_hash_strkey_cmp, KM_SLEEP);
}

static void
drv_secobj_fini(void)
{
	mod_hash_destroy_hash(drv_secobj_hash);
	kmem_cache_destroy(drv_secobj_cachep);
	rw_destroy(&drv_secobj_lock);
}

/* ARGSUSED */
static int
drv_ioc_secobj_set(void *karg, intptr_t arg, int mode, cred_t *cred, int *rvalp)
{
	dld_ioc_secobj_set_t	*ssp = karg;
	dld_secobj_t		*sobjp, *objp;
	int			err;

	sobjp = &ssp->ss_obj;

	if (sobjp->so_class != DLD_SECOBJ_CLASS_WEP &&
	    sobjp->so_class != DLD_SECOBJ_CLASS_WPA)
		return (EINVAL);

	if (sobjp->so_name[DLD_SECOBJ_NAME_MAX - 1] != '\0' ||
	    sobjp->so_len > DLD_SECOBJ_VAL_MAX)
		return (EINVAL);

	rw_enter(&drv_secobj_lock, RW_WRITER);
	err = mod_hash_find(drv_secobj_hash, (mod_hash_key_t)sobjp->so_name,
	    (mod_hash_val_t *)&objp);
	if (err == 0) {
		if ((ssp->ss_flags & DLD_SECOBJ_OPT_CREATE) != 0) {
			rw_exit(&drv_secobj_lock);
			return (EEXIST);
		}
	} else {
		ASSERT(err == MH_ERR_NOTFOUND);
		if ((ssp->ss_flags & DLD_SECOBJ_OPT_CREATE) == 0) {
			rw_exit(&drv_secobj_lock);
			return (ENOENT);
		}
		objp = kmem_cache_alloc(drv_secobj_cachep, KM_SLEEP);
		(void) strlcpy(objp->so_name, sobjp->so_name,
		    DLD_SECOBJ_NAME_MAX);

		VERIFY(mod_hash_insert(drv_secobj_hash,
		    (mod_hash_key_t)objp->so_name, (mod_hash_val_t)objp) == 0);
	}
	bcopy(sobjp->so_val, objp->so_val, sobjp->so_len);
	objp->so_len = sobjp->so_len;
	objp->so_class = sobjp->so_class;
	rw_exit(&drv_secobj_lock);
	return (0);
}

typedef struct dld_secobj_state {
	uint_t		ss_free;
	uint_t		ss_count;
	int		ss_rc;
	int		ss_mode;
	dld_secobj_t	*ss_objp;
} dld_secobj_state_t;

/* ARGSUSED */
static uint_t
drv_secobj_walker(mod_hash_key_t key, mod_hash_val_t *val, void *arg)
{
	dld_secobj_state_t	*statep = arg;
	dld_secobj_t		*sobjp = (dld_secobj_t *)val;

	if (statep->ss_free < sizeof (dld_secobj_t)) {
		statep->ss_rc = ENOSPC;
		return (MH_WALK_TERMINATE);
	}
	if (ddi_copyout(sobjp, statep->ss_objp, sizeof (*sobjp),
	    statep->ss_mode) != 0) {
		statep->ss_rc = EFAULT;
		return (MH_WALK_TERMINATE);
	}
	statep->ss_objp++;
	statep->ss_free -= sizeof (dld_secobj_t);
	statep->ss_count++;
	return (MH_WALK_CONTINUE);
}

/* ARGSUSED */
static int
drv_ioc_secobj_get(void *karg, intptr_t arg, int mode, cred_t *cred, int *rvalp)
{
	dld_ioc_secobj_get_t	*sgp = karg;
	dld_secobj_t		*sobjp, *objp;
	int			err;

	sobjp = &sgp->sg_obj;
	if (sobjp->so_name[DLD_SECOBJ_NAME_MAX - 1] != '\0')
		return (EINVAL);

	rw_enter(&drv_secobj_lock, RW_READER);
	if (sobjp->so_name[0] != '\0') {
		err = mod_hash_find(drv_secobj_hash,
		    (mod_hash_key_t)sobjp->so_name, (mod_hash_val_t *)&objp);
		if (err != 0) {
			ASSERT(err == MH_ERR_NOTFOUND);
			rw_exit(&drv_secobj_lock);
			return (ENOENT);
		}
		bcopy(objp->so_val, sobjp->so_val, objp->so_len);
		sobjp->so_len = objp->so_len;
		sobjp->so_class = objp->so_class;
		sgp->sg_count = 1;
	} else {
		dld_secobj_state_t	state;

		state.ss_free = sgp->sg_size - sizeof (dld_ioc_secobj_get_t);
		state.ss_count = 0;
		state.ss_rc = 0;
		state.ss_mode = mode;
		state.ss_objp = (dld_secobj_t *)((uchar_t *)arg +
		    sizeof (dld_ioc_secobj_get_t));

		mod_hash_walk(drv_secobj_hash, drv_secobj_walker, &state);
		if (state.ss_rc != 0) {
			rw_exit(&drv_secobj_lock);
			return (state.ss_rc);
		}
		sgp->sg_count = state.ss_count;
	}
	rw_exit(&drv_secobj_lock);
	return (0);
}

/* ARGSUSED */
static int
drv_ioc_secobj_unset(void *karg, intptr_t arg, int mode, cred_t *cred,
    int *rvalp)
{
	dld_ioc_secobj_unset_t	*sup = karg;
	dld_secobj_t		*objp;
	mod_hash_val_t		val;
	int			err;

	if (sup->su_name[DLD_SECOBJ_NAME_MAX - 1] != '\0')
		return (EINVAL);

	rw_enter(&drv_secobj_lock, RW_WRITER);
	err = mod_hash_find(drv_secobj_hash, (mod_hash_key_t)sup->su_name,
	    (mod_hash_val_t *)&objp);
	if (err != 0) {
		ASSERT(err == MH_ERR_NOTFOUND);
		rw_exit(&drv_secobj_lock);
		return (ENOENT);
	}
	VERIFY(mod_hash_remove(drv_secobj_hash, (mod_hash_key_t)sup->su_name,
	    (mod_hash_val_t *)&val) == 0);
	ASSERT(objp == (dld_secobj_t *)val);

	kmem_cache_free(drv_secobj_cachep, objp);
	rw_exit(&drv_secobj_lock);
	return (0);
}

/* ARGSUSED */
static int
drv_ioc_gettran(void *karg, intptr_t arg, int mode, cred_t *cred,
    int *rvalp)
{
	int			ret = 0;
	mac_perim_handle_t	mph = NULL;
	dls_dl_handle_t		dlh = NULL;
	dls_link_t		*dlp = NULL;
	dld_ioc_gettran_t	*dgt = karg;

	if ((ret = mac_perim_enter_by_linkid(dgt->dgt_linkid, &mph)) != 0)
		goto done;

	if ((ret = dls_devnet_hold_link(dgt->dgt_linkid, &dlh, &dlp)) != 0)
		goto done;

	/*
	 * Make sure that this link belongs to the zone.
	 */
	if (crgetzoneid(cred) != dls_devnet_getownerzid(dlh)) {
		ret = ENOENT;
		goto done;
	}

	if (dgt->dgt_tran_id == DLDIOC_GETTRAN_GETNTRAN) {
		ret = mac_transceiver_count(dlp->dl_mh, &dgt->dgt_tran_id);
	} else {
		ret = mac_transceiver_info(dlp->dl_mh, dgt->dgt_tran_id,
		    &dgt->dgt_present, &dgt->dgt_usable);
	}

done:
	if (dlh != NULL && dlp != NULL) {
		dls_devnet_rele_link(dlh, dlp);
	}

	if (mph != NULL) {
		mac_perim_exit(mph);
	}

	return (ret);
}

/* ARGSUSED */
static int
drv_ioc_readtran(void *karg, intptr_t arg, int mode, cred_t *cred,
    int *rvalp)
{
	int			ret = 0;
	mac_perim_handle_t	mph = NULL;
	dls_dl_handle_t		dlh = NULL;
	dls_link_t		*dlp = NULL;
	dld_ioc_tranio_t	*dti = karg;
	uint8_t			buf[256];
	size_t			nr;

	/*
	 * Be strict for the moment
	 */
	if (dti->dti_nbytes != 256 || dti->dti_off != 0)
		return (EINVAL);

	if ((ret = mac_perim_enter_by_linkid(dti->dti_linkid, &mph)) != 0)
		goto done;

	if ((ret = dls_devnet_hold_link(dti->dti_linkid, &dlh, &dlp)) != 0)
		goto done;

	/*
	 * Make sure that this link belongs to the zone.
	 */
	if (crgetzoneid(cred) != dls_devnet_getownerzid(dlh)) {
		ret = ENOENT;
		goto done;
	}

	bzero(buf, sizeof (buf));
	if ((ret = mac_transceiver_read(dlp->dl_mh, dti->dti_tran_id,
	    dti->dti_page, buf, dti->dti_nbytes, dti->dti_off, &nr)) == 0) {
		dti->dti_nbytes = nr;
		ret = ddi_copyout(buf, (void *)(uintptr_t)dti->dti_buf,
		    sizeof (buf), mode);
	}

done:
	if (dlh != NULL && dlp != NULL) {
		dls_devnet_rele_link(dlh, dlp);
	}

	if (mph != NULL) {
		mac_perim_exit(mph);
	}

	return (ret);
}

/* ARGSUSED */
static int
drv_ioc_getled(void *karg, intptr_t arg, int mode, cred_t *cred,
    int *rvalp)
{
	int			ret = 0;
	mac_perim_handle_t	mph = NULL;
	dls_dl_handle_t		dlh = NULL;
	dls_link_t		*dlp = NULL;
	dld_ioc_led_t		*dil = karg;

	if ((mode & FREAD) == 0)
		return (EBADF);

	if ((ret = dls_devnet_hold_tmp(dil->dil_linkid, &dlh)) != 0)
		goto done;

	if ((ret = mac_perim_enter_by_macname(dls_devnet_mac(dlh), &mph)) != 0)
		goto done;

	if ((ret = dls_link_hold(dls_devnet_mac(dlh), &dlp)) != 0)
		goto done;

	/*
	 * Make sure that this link belongs to the zone.
	 */
	if (crgetzoneid(cred) != dls_devnet_getownerzid(dlh)) {
		ret = ENOENT;
		goto done;
	}

	ret = mac_led_get(dlp->dl_mh, &dil->dil_supported, &dil->dil_active);

done:
	if (dlp != NULL)
		dls_link_rele(dlp);

	if (mph != NULL)
		mac_perim_exit(mph);

	if (dlh != NULL)
		dls_devnet_rele_tmp(dlh);

	return (ret);
}

/* ARGSUSED */
static int
drv_ioc_setled(void *karg, intptr_t arg, int mode, cred_t *cred,
    int *rvalp)
{
	int			ret = 0;
	mac_perim_handle_t	mph = NULL;
	dls_dl_handle_t		dlh = NULL;
	dls_link_t		*dlp = NULL;
	dld_ioc_led_t		*dil = karg;

	if ((mode & FWRITE) == 0)
		return (EBADF);

	if ((ret = dls_devnet_hold_tmp(dil->dil_linkid, &dlh)) != 0)
		goto done;

	if ((ret = mac_perim_enter_by_macname(dls_devnet_mac(dlh), &mph)) != 0)
		goto done;

	if ((ret = dls_link_hold(dls_devnet_mac(dlh), &dlp)) != 0)
		goto done;

	/*
	 * Make sure that this link belongs to the zone.
	 */
	if (crgetzoneid(cred) != dls_devnet_getownerzid(dlh)) {
		ret = ENOENT;
		goto done;
	}

	ret = mac_led_set(dlp->dl_mh, dil->dil_active);

done:
	if (dlp != NULL)
		dls_link_rele(dlp);

	if (mph != NULL)
		mac_perim_exit(mph);

	if (dlh != NULL)
		dls_devnet_rele_tmp(dlh);

	return (ret);
}


/*
 * Note that ioctls that modify links have a NULL di_priv_func(), as
 * privileges can only be checked after we know the class of the link being
 * modified (due to class-specific fine-grained privileges such as
 * sys_iptun_config).
 */
static dld_ioc_info_t drv_ioc_list[] = {
	{DLDIOC_ATTR, DLDCOPYINOUT, sizeof (dld_ioc_attr_t),
	    drv_ioc_attr, NULL},
	{DLDIOC_PHYS_ATTR, DLDCOPYINOUT, sizeof (dld_ioc_phys_attr_t),
	    drv_ioc_phys_attr, NULL},
	{DLDIOC_SECOBJ_SET, DLDCOPYIN, sizeof (dld_ioc_secobj_set_t),
	    drv_ioc_secobj_set, secpolicy_dl_config},
	{DLDIOC_SECOBJ_GET, DLDCOPYINOUT, sizeof (dld_ioc_secobj_get_t),
	    drv_ioc_secobj_get, secpolicy_dl_config},
	{DLDIOC_SECOBJ_UNSET, DLDCOPYIN, sizeof (dld_ioc_secobj_unset_t),
	    drv_ioc_secobj_unset, secpolicy_dl_config},
	{DLDIOC_DOORSERVER, DLDCOPYIN, sizeof (dld_ioc_door_t),
	    drv_ioc_doorserver, secpolicy_dl_config},
	{DLDIOC_RENAME, DLDCOPYIN, sizeof (dld_ioc_rename_t),
	    drv_ioc_rename, NULL},
	{DLDIOC_MACADDRGET, DLDCOPYINOUT, sizeof (dld_ioc_macaddrget_t),
	    drv_ioc_macaddrget, NULL},
	{DLDIOC_ADDFLOW, DLDCOPYIN, sizeof (dld_ioc_addflow_t),
	    drv_ioc_addflow, secpolicy_dl_config},
	{DLDIOC_REMOVEFLOW, DLDCOPYIN, sizeof (dld_ioc_removeflow_t),
	    drv_ioc_removeflow, secpolicy_dl_config},
	{DLDIOC_MODIFYFLOW, DLDCOPYIN, sizeof (dld_ioc_modifyflow_t),
	    drv_ioc_modifyflow, secpolicy_dl_config},
	{DLDIOC_WALKFLOW, DLDCOPYINOUT, sizeof (dld_ioc_walkflow_t),
	    drv_ioc_walkflow, NULL},
	{DLDIOC_USAGELOG, DLDCOPYIN, sizeof (dld_ioc_usagelog_t),
	    drv_ioc_usagelog, secpolicy_dl_config},
	{DLDIOC_SETMACPROP, DLDCOPYIN, sizeof (dld_ioc_macprop_t),
	    drv_ioc_setprop, NULL},
	{DLDIOC_GETMACPROP, DLDCOPYIN, sizeof (dld_ioc_macprop_t),
	    drv_ioc_getprop, NULL},
	{DLDIOC_GETHWGRP, DLDCOPYINOUT, sizeof (dld_ioc_hwgrpget_t),
	    drv_ioc_hwgrpget, NULL},
	{DLDIOC_GETTRAN, DLDCOPYINOUT, sizeof (dld_ioc_gettran_t),
	    drv_ioc_gettran, NULL },
	{DLDIOC_READTRAN, DLDCOPYINOUT, sizeof (dld_ioc_tranio_t),
	    drv_ioc_readtran, NULL },
	{DLDIOC_GETLED, DLDCOPYINOUT, sizeof (dld_ioc_led_t),
	    drv_ioc_getled, NULL },
	{DLDIOC_SETLED, DLDCOPYIN, sizeof (dld_ioc_led_t),
	    drv_ioc_setled, secpolicy_dl_config}
};

typedef struct dld_ioc_modentry {
	uint16_t	dim_modid;	/* Top 16 bits of ioctl command */
	char		*dim_modname;	/* Module to be loaded */
	int		ctrl_node_inst;	/* Ctrl node instance */
	dld_ioc_info_t	*dim_list;	/* array of ioctl structures */
	uint_t		dim_count;	/* number of elements in dim_list */
} dld_ioc_modentry_t;

/*
 * For all modules except for dld, dim_list and dim_count are assigned
 * when the modules register their ioctls in dld_ioc_register().  We
 * can statically initialize dld's ioctls in-line here; there's no
 * need for it to call dld_ioc_register() itself. ctrl_node_inst controls
 * whether an instance of the device will be held or the driver. If set to
 * a non-negative integer, device instance specified in ctrl_node_inst will
 * be held; so dld_ioc_register() _must_ be called in xxx_attach() routine of
 * the driver. If set to -1, driver will be held; so dld_ioc_register() _must_
 * be called in xxx_init() routine of the driver.
 */
static dld_ioc_modentry_t dld_ioc_modtable[] = {
	{DLD_IOC,	"dld", 0, drv_ioc_list, DLDIOCCNT(drv_ioc_list)},
	{AGGR_IOC,	"aggr", 0, NULL, 0},
	{VNIC_IOC,	"vnic",	0, NULL, 0},
	{SIMNET_IOC,	"simnet", 0, NULL, 0},
	{BRIDGE_IOC,	"bridge", 0, NULL, 0},
	{IPTUN_IOC,	"iptun", 0, NULL, 0},
	{IBPART_IOC,	"ibp", -1, NULL, 0},
<<<<<<< HEAD
        {XDE_IOC,       "xde", 0, NULL, 0}
=======
	{OVERLAY_IOC,	"overlay", 0, NULL, 0}
>>>>>>> e1ded6bd
};
#define	DLDIOC_CNT	\
	(sizeof (dld_ioc_modtable) / sizeof (dld_ioc_modentry_t))

static dld_ioc_modentry_t *
dld_ioc_findmod(uint16_t modid)
{
	int	i;

	for (i = 0; i < DLDIOC_CNT; i++) {
		if (modid == dld_ioc_modtable[i].dim_modid)
			return (&dld_ioc_modtable[i]);
	}
	return (NULL);
}

int
dld_ioc_register(uint16_t modid, dld_ioc_info_t *list, uint_t count)
{
	dld_ioc_modentry_t *dim = dld_ioc_findmod(modid);

	if (dim == NULL)
		return (ENOENT);

	dim->dim_list = list;
	dim->dim_count = count;
	return (0);
}

void
dld_ioc_unregister(uint16_t modid)
{
	VERIFY(dld_ioc_register(modid, NULL, 0) == 0);
}

/*
 * The general design with GLDv3 ioctls is that all ioctls issued
 * through /dev/dld go through this drv_ioctl() function.  This
 * function handles all ioctls on behalf of modules listed in
 * dld_ioc_modtable.
 *
 * When an ioctl is received, this function looks for the associated
 * module-id-specific ioctl information using dld_ioc_findmod(). The
 * call to ddi_hold_driver() or ddi_hold_devi_by_instance() on the
 * associated device will cause the kernel module responsible for the
 * ioctl to be loaded if it's not already loaded, which should result
 * in that module calling dld_ioc_register(), thereby filling in the
 * dim_list containing the details for the ioctl being processed.
 *
 * This function can then perform operations such as copyin() data and
 * do credential checks based on the registered ioctl information,
 * then issue the callback function di_func() registered by the
 * responsible module.  Upon return, the appropriate copyout()
 * operation can be performed and the operation completes.
 */
/* ARGSUSED */
static int
drv_ioctl(dev_t dev, int cmd, intptr_t arg, int mode, cred_t *cred, int *rvalp)
{
	dld_ioc_modentry_t *dim;
	dld_ioc_info_t	*info;
	dev_info_t	*dip = NULL;
	struct dev_ops	*dops = NULL;
	major_t		major;
	void		*buf = NULL;
	size_t		sz;
	int		i, err;

	if ((dim = dld_ioc_findmod(DLD_IOC_MODID(cmd))) == NULL)
		return (ENOTSUP);

	major = ddi_name_to_major(dim->dim_modname);

	if (dim->ctrl_node_inst == -1) {
		/*
		 * No dedicated instance to process ioctls.
		 * dld_ioc_register() is called in xxx_init().
		 */
		dops = ddi_hold_driver(major);
	} else {
		/*
		 * Dedicated instance to handle ioctl.
		 * dld_ioc_register() is called in xxx_attach().
		 */
		dip = ddi_hold_devi_by_instance(major, dim->ctrl_node_inst, 0);
	}

	if ((dip == NULL && dops == NULL) || dim->dim_list == NULL) {
		err = ENODEV;
		goto done;
	}

	for (i = 0; i < dim->dim_count; i++) {
		if (cmd == dim->dim_list[i].di_cmd)
			break;
	}
	if (i == dim->dim_count) {
		err = ENOTSUP;
		goto done;
	}

	info = &dim->dim_list[i];

	if (info->di_priv_func != NULL &&
	    (err = info->di_priv_func(cred)) != 0)
		goto done;

	sz = info->di_argsize;
	if ((buf = kmem_zalloc(sz, KM_NOSLEEP)) == NULL) {
		err = ENOMEM;
		goto done;
	}

	if ((info->di_flags & DLDCOPYIN) &&
	    ddi_copyin((void *)arg, buf, sz, mode) != 0) {
		err = EFAULT;
		goto done;
	}

	err = info->di_func(buf, arg, mode, cred, rvalp);

	if ((info->di_flags & DLDCOPYOUT) &&
	    ddi_copyout(buf, (void *)arg, sz, mode) != 0 && err == 0)
		err = EFAULT;

done:
	if (buf != NULL)
		kmem_free(buf, sz);
	if (dip != NULL)
		ddi_release_devi(dip);
	if (dops != NULL)
		ddi_rele_driver(major);
	return (err);
}<|MERGE_RESOLUTION|>--- conflicted
+++ resolved
@@ -1587,11 +1587,8 @@
 	{BRIDGE_IOC,	"bridge", 0, NULL, 0},
 	{IPTUN_IOC,	"iptun", 0, NULL, 0},
 	{IBPART_IOC,	"ibp", -1, NULL, 0},
-<<<<<<< HEAD
-        {XDE_IOC,       "xde", 0, NULL, 0}
-=======
+        {XDE_IOC,       "xde", 0, NULL, 0},
 	{OVERLAY_IOC,	"overlay", 0, NULL, 0}
->>>>>>> e1ded6bd
 };
 #define	DLDIOC_CNT	\
 	(sizeof (dld_ioc_modtable) / sizeof (dld_ioc_modentry_t))
