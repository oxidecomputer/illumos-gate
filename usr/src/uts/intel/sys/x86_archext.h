--- conflicted
+++ resolved
@@ -1144,7 +1144,6 @@
 } x86_chiprev_t;
 
 #undef	_DECL_CHIPREV
-<<<<<<< HEAD
 
 /*
  * Same thing, but for microarchitecture (core implementations).  We are not
@@ -1178,46 +1177,10 @@
 	_X86_UARCHREV_MKREV(X86_VENDOR_ ## _v, X86_UARCH_ ## _v ## _ ## _f, \
 	_revb)
 
-=======
-
-/*
- * Same thing, but for microarchitecture (core implementations).  We are not
- * attempting to capture every possible fine-grained detail here; to the extent
- * that it matters, we do so in cpuid.c via ISA/feature bits.  We use the same
- * number of bits for each field as in chiprev.
- */
-
-#define	_X86_UARCHREV_VENDOR(x)	_X86_CHIPREV_VENDOR(x)
-#define	_X86_UARCHREV_UARCH(x)	_X86_CHIPREV_FAMILY(x)
-#define	_X86_UARCHREV_REV(x)	_X86_CHIPREV_REV(x)
-
-#define	_X86_UARCHREV_MKREV(vendor, family, rev) \
-	_X86_CHIPREV_MKREV(vendor, family, rev)
-
-typedef enum x86_uarch {
-	X86_UARCH_UNKNOWN,
-
-	X86_UARCH_AMD_LEGACY,
-	X86_UARCH_AMD_ZEN1,
-	X86_UARCH_AMD_ZENPLUS,
-	X86_UARCH_AMD_ZEN2,
-	X86_UARCH_AMD_ZEN3,
-	X86_UARCH_AMD_ZEN4,
-
-	X86_UARCH_ANY = 0xff
-} x86_uarch_t;
-
-#define	_DECL_UARCHREV(_v, _f, _revn, _revb)	\
-	X86_UARCHREV_ ## _v ## _ ## _f ## _ ## _revn =	\
-	_X86_UARCHREV_MKREV(X86_VENDOR_ ## _v, X86_UARCH_ ## _v ## _ ## _f, \
-	_revb)
-
->>>>>>> a713ecff
 #define	_DECL_UARCHREV_NOREV(_v, _f, _revb)	\
 	X86_UARCHREV_ ## _v ## _ ## _f =	\
 	_X86_UARCHREV_MKREV(X86_VENDOR_ ## _v, X86_UARCH_ ## _v ## _ ## _f, \
 	_revb)
-<<<<<<< HEAD
 
 #define	_X86_UARCHREV_REV_MATCH_ALL	0xffff
 
@@ -1254,44 +1217,6 @@
 
 #undef	_DECL_UARCHREV
 
-=======
-
-#define	_X86_UARCHREV_REV_MATCH_ALL	0xffff
-
-typedef enum x86_uarchrev {
-	X86_UARCHREV_UNKNOWN,
-	_DECL_UARCHREV_NOREV(AMD, LEGACY, 0x0001),
-	_DECL_UARCHREV(AMD, LEGACY, ANY, _X86_UARCHREV_REV_MATCH_ALL),
-
-	_DECL_UARCHREV_NOREV(AMD, ZEN1, 0x0001),
-	_DECL_UARCHREV(AMD, ZEN1, ANY, _X86_UARCHREV_REV_MATCH_ALL),
-
-	_DECL_UARCHREV_NOREV(AMD, ZENPLUS, 0x0001),
-	_DECL_UARCHREV(AMD, ZENPLUS, ANY, _X86_UARCHREV_REV_MATCH_ALL),
-
-	_DECL_UARCHREV(AMD, ZEN2, UNKNOWN, 0x0001),
-	_DECL_UARCHREV(AMD, ZEN2, A0, 0x0002),
-	_DECL_UARCHREV(AMD, ZEN2, B0, 0x0004),
-	_DECL_UARCHREV(AMD, ZEN2, ANY, _X86_UARCHREV_REV_MATCH_ALL),
-
-	_DECL_UARCHREV(AMD, ZEN3, UNKNOWN, 0x0001),
-	_DECL_UARCHREV(AMD, ZEN3, A0, 0x0002),
-	_DECL_UARCHREV(AMD, ZEN3, B0, 0x0004),
-	_DECL_UARCHREV(AMD, ZEN3, B1, 0x0008),
-	_DECL_UARCHREV(AMD, ZEN3, B2, 0x0010),
-	_DECL_UARCHREV(AMD, ZEN3, ANY, _X86_UARCHREV_REV_MATCH_ALL),
-
-	_DECL_UARCHREV_NOREV(AMD, ZEN4, 0x0001),
-	_DECL_UARCHREV(AMD, ZEN4, ANY, _X86_UARCHREV_REV_MATCH_ALL),
-
-	/* Keep at the end */
-	_X86_UARCHREV_ANY = _X86_UARCHREV_MKREV(_X86_VENDOR_MATCH_ALL,
-	    X86_UARCH_ANY, _X86_UARCHREV_REV_MATCH_ALL)
-} x86_uarchrev_t;
-
-#undef	_DECL_UARCHREV
-
->>>>>>> a713ecff
 #endif	/* !_ASM */
 
 /*
