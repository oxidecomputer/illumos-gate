/*
 * This file and its contents are supplied under the terms of the
 * Common Development and Distribution License ("CDDL"), version 1.0.
 * You may only use this file in accordance with the terms of version
 * 1.0 of the CDDL.
 *
 * A full copy of the text of the CDDL should have accompanied this
 * source.  A copy of the CDDL is also available via the Internet at
 * http://www.illumos.org/license/CDDL.
 */

/*
 * Copyright 2019, Joyent, Inc.
 * Copyright 2022 Oxide Computer Company
 */

/*
 * Nexus Driver for AMD Zen family systems. The purpose of this driver is to
 * provide access to the following resources in a single, centralized fashion:
 *
 *  - The per-chip Data Fabric
 *  - The North Bridge
 *  - The System Management Network (SMN)
 *
 * This is a nexus driver as once we have attached to all the requisite
 * components, we will enumerate child devices which consume this functionality.
 *
 * ------------------------
 * Mapping Devices Together
 * ------------------------
 *
 * The operating system needs to expose things like temperature sensors and DRAM
 * configuration registers in terms that are meaningful to the system such as
 * logical CPUs, cores, etc. This driver attaches to the PCI IDs that represent
 * the northbridge and data fabric; however, there are multiple PCI devices (one
 * per die) that exist. This driver does manage to map all of these three things
 * together; however, it requires some acrobatics. Unfortunately, there's no
 * direct way to map a northbridge to its corresponding die. However, we can map
 * a CPU die to a data fabric PCI device and a data fabric PCI device to a
 * corresponding northbridge PCI device.
 *
 * In current Zen based products, there is a direct mapping between processor
 * nodes and a data fabric PCI device. All of the devices are on PCI Bus 0 and
 * start from Device 0x18. Device 0x18 maps to processor node 0, 0x19 to
 * processor node 1, etc. This means that to map a logical CPU to a data fabric
 * device, we take its processor node id, add it to 0x18 and find the PCI device
 * that is on bus 0, device 0x18. As each data fabric device is attached based
 * on its PCI ID, we add it to the global list, amd_nbdf_dfs that is in the
 * amd_f17nbdf_t structure.
 *
 * The northbridge PCI device has a defined device and function, but the PCI bus
 * that it's on can vary. Each die has its own series of PCI buses that are
 * assigned to it and the northbridge PCI device is on the first of die-specific
 * PCI bus for each die. This also means that the northbridge will not show up
 * on PCI bus 0, which is the PCI bus that all of the data fabric devices are
 * on. While conventionally the northbridge with the lowest PCI bus value
 * would correspond to processor node zero, hardware does not guarantee that at
 * all. Because we don't want to be at the mercy of firmware, we don't rely on
 * this ordering, even though we have yet to find a system that deviates from
 * this scheme.
 *
 * One of the registers in the data fabric device's function 0
 * (AMDZEN_DF_F0_CFG_ADDR_CTL) happens to have the first PCI bus that is
 * associated with the processor node. This means that we can map a data fabric
 * device to a northbridge by finding the northbridge whose PCI bus matches the
 * value in the corresponding data fabric's AMDZEN_DF_F0_CFG_ADDR_CTL.
 *
 * We can map a northbridge to a data fabric device and a data fabric device to
 * a die. Because these are generally 1:1 mappings, there is a transitive
 * relationship and therefore we know which northbridge is associated with which
 * processor die. This is summarized in the following image:
 *
 *  +-------+    +-----------------------------------+        +--------------+
 *  | Die 0 |--->| Data Fabric PCI BDF 0/18/0        |------->| Northbridge  |
 *  +-------+    | AMDZEN_DF_F0_CFG_ADDR_CTL: bus 10 |        | PCI  10/0/0  |
 *     ...       +-----------------------------------+        +--------------+
 *  +-------+     +------------------------------------+        +--------------+
 *  | Die n |---->| Data Fabric PCI BDF 0/18+n/0       |------->| Northbridge  |
 *  +-------+     | AMDZEN_DF_F0_CFG_ADDR_CTL: bus 133 |        | PCI 133/0/0  |
 *                +------------------------------------+        +--------------+
 *
 * Note, the PCI buses used by the northbridges here are arbitrary. They do not
 * reflect the actual values by hardware; however, the bus/device/function (BDF)
 * of the data fabric accurately models hardware. All of the BDF values are in
 * hex.
 *
 * Starting with the Rome generation of processors (Family 17h Model 30-3Fh),
 * AMD has multiple northbridges that exist on a given die. All of these
 * northbridges share the same data fabric and system management network port.
 * From our perspective this means that some of the northbridge devices will be
 * redundant and that we will no longer have a 1:1 mapping between the
 * northbridge and the data fabric devices. Every data fabric will have a
 * northbridge, but not every northbridge will have a data fabric device mapped.
 * Because we're always trying to map from a die to a northbridge and not the
 * reverse, the fact that there are extra northbridge devices hanging around
 * that we don't know about shouldn't be a problem.
 *
 * -------------------------------
 * Attach and Detach Complications
 * -------------------------------
 *
 * Because we need to map different PCI devices together, this means that we
 * have multiple dev_info_t structures that we need to manage. Each of these is
 * independently attached and detached. While this is easily managed for attach,
 * it is not for detach. Each of these devices is a 'stub'.
 *
 * Once a device has been detached it will only come back if we have an active
 * minor node that will be accessed. This means that if they are detached,
 * nothing would ever cause them to be reattached. The system also doesn't
 * provide us a way or any guarantees around making sure that we're attached to
 * all such devices before we detach. As a result, unfortunately, it's easier to
 * basically have detach always fail.
 *
 * ---------------
 * Exposed Devices
 * ---------------
 *
 * Rather than try and have all of the different functions that could be
 * provided by one driver, we instead have created a nexus driver that will
 * itself try and load children. Children are all pseudo-device drivers that
 * provide different pieces of functionality that use this.
 *
 * -------
 * Locking
 * -------
 *
 * The amdzen_data structure contains a single lock, azn_mutex. The various
 * client functions are intended for direct children of our nexus, but have been
 * designed in case someone else depends on this driver despite not being a
 * child. Once a DF has been discovered, the set of entities inside of it
 * (adf_nents, adf_ents[]) is considered static, constant data. This means that
 * iterating over it in and of itself does not require locking; however, the
 * discovery of the amd_df_t does. In addition, whenever performing register
 * accesses to the DF or SMN, those require locking. This means that one must
 * hold the lock in the following circumstances:
 *
 *   o Looking up DF structures
 *   o Reading or writing to DF registers
 *   o Reading or writing to SMN registers
 *
 * In general, it is preferred that the lock be held across an entire client
 * operation if possible. The only time this becomes an issue are when we have
 * callbacks into our callers (ala amdzen_c_df_iter()) as they will likely
 * recursively call into us.
 */

#include <sys/modctl.h>
#include <sys/conf.h>
#include <sys/devops.h>
#include <sys/ddi.h>
#include <sys/sunddi.h>
#include <sys/pci.h>
#include <sys/sysmacros.h>
#include <sys/sunndi.h>
#include <sys/x86_archext.h>
#include <sys/cpuvar.h>

#include <sys/amdzen/df.h>
#include "amdzen_client.h"
#include "amdzen.h"

amdzen_t *amdzen_data;

/*
 * Array of northbridge IDs that we care about.
 */
static const uint16_t amdzen_nb_ids[] = {
	/* Family 17h Ryzen, Epyc Models 00h-0fh (Zen uarch) */
	0x1450,
	/* Family 17h Raven Ridge, Kestrel, Dali Models 10h-2fh (Zen uarch) */
	0x15d0,
	/* Family 17h/19h Rome, Milan, Matisse, Vermeer Zen 2/Zen 3 uarch */
	0x1480,
	/* Family 17h/19h Renoir, Cezanne, Van Gogh Zen 2/3 uarch */
	0x1630,
	/* Family 19h Genoa */
	0x14a4,
	/* Family 17h Mendocino, Family 19h Rembrandt */
	0x14b5,
	/* Family 19h Raphael */
	0x14d8
};

typedef struct {
	char *acd_name;
	amdzen_child_t acd_addr;
} amdzen_child_data_t;

static const amdzen_child_data_t amdzen_children[] = {
	{ "smntemp", AMDZEN_C_SMNTEMP },
	{ "usmn", AMDZEN_C_USMN },
	{ "zen_udf", AMDZEN_C_ZEN_UDF },
	{ "zen_umc", AMDZEN_C_ZEN_UMC }
};

<<<<<<< HEAD
static uint8_t
amdzen_stub_get8(amdzen_stub_t *stub, off_t reg)
{
	return (pci_config_get8(stub->azns_cfgspace, reg));
}

static uint16_t
amdzen_stub_get16(amdzen_stub_t *stub, off_t reg)
{
	return (pci_config_get16(stub->azns_cfgspace, reg));
}

=======
>>>>>>> a713ecff
static uint32_t
amdzen_stub_get32(amdzen_stub_t *stub, off_t reg)
{
	return (pci_config_get32(stub->azns_cfgspace, reg));
}

static uint64_t
amdzen_stub_get64(amdzen_stub_t *stub, off_t reg)
{
	return (pci_config_get64(stub->azns_cfgspace, reg));
}

static void
amdzen_stub_put8(amdzen_stub_t *stub, off_t reg, uint8_t val)
{
	pci_config_put8(stub->azns_cfgspace, reg, val);
}

static void
amdzen_stub_put16(amdzen_stub_t *stub, off_t reg, uint16_t val)
{
	pci_config_put16(stub->azns_cfgspace, reg, val);
}

static void
amdzen_stub_put32(amdzen_stub_t *stub, off_t reg, uint32_t val)
{
	pci_config_put32(stub->azns_cfgspace, reg, val);
}

static uint64_t
amdzen_df_read_regdef(amdzen_t *azn, amdzen_df_t *df, const df_reg_def_t def,
    uint8_t inst, boolean_t do_64)
{
	df_reg_def_t ficaa;
	df_reg_def_t ficad;
	uint32_t val = 0;
	df_rev_t df_rev = azn->azn_dfs[0].adf_rev;

	VERIFY(MUTEX_HELD(&azn->azn_mutex));
	ASSERT3U(def.drd_gens & df_rev, ==, df_rev);
	val = DF_FICAA_V2_SET_TARG_INST(val, 1);
	val = DF_FICAA_V2_SET_FUNC(val, def.drd_func);
	val = DF_FICAA_V2_SET_INST(val, inst);
	val = DF_FICAA_V2_SET_64B(val, do_64 ? 1 : 0);

	switch (df_rev) {
	case DF_REV_2:
	case DF_REV_3:
	case DF_REV_3P5:
		ficaa = DF_FICAA_V2;
		ficad = DF_FICAD_LO_V2;
		/*
		 * Both here and in the DFv4 case, the register ignores the
		 * lower 2 bits. That is we can only address and encode things
		 * in units of 4 bytes.
		 */
		val = DF_FICAA_V2_SET_REG(val, def.drd_reg >> 2);
		break;
	case DF_REV_4:
		ficaa = DF_FICAA_V4;
		ficad = DF_FICAD_LO_V4;
		val = DF_FICAA_V4_SET_REG(val, def.drd_reg >> 2);
		break;
	default:
		panic("encountered unexpected DF rev: %u", df_rev);
	}

	amdzen_stub_put32(df->adf_funcs[ficaa.drd_func], ficaa.drd_reg, val);
	if (do_64) {
		return (amdzen_stub_get64(df->adf_funcs[ficad.drd_func],
		    ficad.drd_reg));
	} else {
		return (amdzen_stub_get32(df->adf_funcs[ficad.drd_func],
		    ficad.drd_reg));
	}
}

/*
 * Perform a targeted 32-bit indirect read to a specific instance and function.
 */
static uint32_t
amdzen_df_read32(amdzen_t *azn, amdzen_df_t *df, uint8_t inst,
    const df_reg_def_t def)
{
	return (amdzen_df_read_regdef(azn, df, def, inst, B_FALSE));
}

/*
 * For a broadcast read, just go to the underlying PCI function and perform a
 * read. At this point in time, we don't believe we need to use the FICAA/FICAD
 * to access it (though it does have a broadcast mode).
 */
static uint32_t
amdzen_df_read32_bcast(amdzen_t *azn, amdzen_df_t *df, const df_reg_def_t def)
{
	VERIFY(MUTEX_HELD(&azn->azn_mutex));
	return (amdzen_stub_get32(df->adf_funcs[def.drd_func], def.drd_reg));
}

static uint32_t
<<<<<<< HEAD
amdzen_smn_read(amdzen_t *azn, amdzen_df_t *df, const smn_reg_t reg)
=======
amdzen_smn_read32(amdzen_t *azn, amdzen_df_t *df, const smn_reg_t reg)
>>>>>>> a713ecff
{
	const uint32_t addr = SMN_REG_ADDR(reg);
	const uint32_t base_addr = addr & ~3;
	const uint32_t addr_off = addr & 3;

	VERIFY(SMN_REG_IS_NATURALLY_ALIGNED(reg));
	VERIFY(MUTEX_HELD(&azn->azn_mutex));
<<<<<<< HEAD
	amdzen_stub_put32(df->adf_nb, AMDZEN_NB_SMN_ADDR, base_addr);

	switch (SMN_REG_SIZE(reg)) {
	case 1:
		return ((uint32_t)amdzen_stub_get8(df->adf_nb,
		    AMDZEN_NB_SMN_DATA + addr_off));
	case 2:
		return ((uint32_t)amdzen_stub_get16(df->adf_nb,
		    AMDZEN_NB_SMN_DATA + addr_off));
	case 4:
		return (amdzen_stub_get32(df->adf_nb, AMDZEN_NB_SMN_DATA));
	default:
		panic("unreachable invalid SMN register size %u",
		    SMN_REG_SIZE(reg));
	}
}

static void
amdzen_smn_write(amdzen_t *azn, amdzen_df_t *df, const smn_reg_t reg,
=======
	amdzen_stub_put32(df->adf_nb, AMDZEN_NB_SMN_ADDR, SMN_REG_ADDR(reg));
	return (amdzen_stub_get32(df->adf_nb, AMDZEN_NB_SMN_DATA));
}

static void
amdzen_smn_write32(amdzen_t *azn, amdzen_df_t *df, const smn_reg_t reg,
>>>>>>> a713ecff
    const uint32_t val)
{
	const uint32_t addr = SMN_REG_ADDR(reg);
	const uint32_t base_addr = addr & 3;
	const uint32_t addr_off = addr & 3;

	VERIFY(SMN_REG_IS_NATURALLY_ALIGNED(reg));
	VERIFY(SMN_REG_VALUE_FITS(reg, val));
	VERIFY(MUTEX_HELD(&azn->azn_mutex));
<<<<<<< HEAD
	amdzen_stub_put32(df->adf_nb, AMDZEN_NB_SMN_ADDR, base_addr);

	switch (SMN_REG_SIZE(reg)) {
	case 1:
		amdzen_stub_put8(df->adf_nb, AMDZEN_NB_SMN_DATA + addr_off,
		    (uint8_t)val);
		break;
	case 2:
		amdzen_stub_put16(df->adf_nb, AMDZEN_NB_SMN_DATA + addr_off,
		    (uint16_t)val);
		break;
	case 4:
		amdzen_stub_put32(df->adf_nb, AMDZEN_NB_SMN_DATA, val);
		break;
	default:
		panic("unreachable invalid SMN register size %u",
		    SMN_REG_SIZE(reg));
	}
=======
	amdzen_stub_put32(df->adf_nb, AMDZEN_NB_SMN_ADDR, SMN_REG_ADDR(reg));
	amdzen_stub_put32(df->adf_nb, AMDZEN_NB_SMN_DATA, val);
>>>>>>> a713ecff
}

static amdzen_df_t *
amdzen_df_find(amdzen_t *azn, uint_t dfno)
{
	uint_t i;

	ASSERT(MUTEX_HELD(&azn->azn_mutex));
	if (dfno >= azn->azn_ndfs) {
		return (NULL);
	}

	for (i = 0; i < azn->azn_ndfs; i++) {
		amdzen_df_t *df = &azn->azn_dfs[i];
		if ((df->adf_flags & AMDZEN_DF_F_VALID) == 0) {
			continue;
		}

		if (dfno == 0) {
			return (df);
		}
		dfno--;
	}

	return (NULL);
}

/*
 * Client functions that are used by nexus children.
 */
int
<<<<<<< HEAD
amdzen_c_smn_read(uint_t dfno, const smn_reg_t reg, uint32_t *valp)
=======
amdzen_c_smn_read32(uint_t dfno, const smn_reg_t reg, uint32_t *valp)
>>>>>>> a713ecff
{
	amdzen_df_t *df;
	amdzen_t *azn = amdzen_data;

	if (!SMN_REG_SIZE_IS_VALID(reg))
		return (EINVAL);
	if (!SMN_REG_IS_NATURALLY_ALIGNED(reg))
		return (EINVAL);

	mutex_enter(&azn->azn_mutex);
	df = amdzen_df_find(azn, dfno);
	if (df == NULL) {
		mutex_exit(&azn->azn_mutex);
		return (ENOENT);
	}

	if ((df->adf_flags & AMDZEN_DF_F_FOUND_NB) == 0) {
		mutex_exit(&azn->azn_mutex);
		return (ENXIO);
	}

	*valp = amdzen_smn_read(azn, df, reg);
	mutex_exit(&azn->azn_mutex);
	return (0);
}

int
<<<<<<< HEAD
amdzen_c_smn_write(uint_t dfno, const smn_reg_t reg, const uint32_t val)
=======
amdzen_c_smn_write32(uint_t dfno, const smn_reg_t reg, const uint32_t val)
>>>>>>> a713ecff
{
	amdzen_df_t *df;
	amdzen_t *azn = amdzen_data;

	if (!SMN_REG_SIZE_IS_VALID(reg))
		return (EINVAL);
	if (!SMN_REG_IS_NATURALLY_ALIGNED(reg))
		return (EINVAL);
	if (!SMN_REG_VALUE_FITS(reg, val))
		return (EOVERFLOW);

	mutex_enter(&azn->azn_mutex);
	df = amdzen_df_find(azn, dfno);
	if (df == NULL) {
		mutex_exit(&azn->azn_mutex);
		return (ENOENT);
	}

	if ((df->adf_flags & AMDZEN_DF_F_FOUND_NB) == 0) {
		mutex_exit(&azn->azn_mutex);
		return (ENXIO);
	}

	amdzen_smn_write(azn, df, reg, val);
	mutex_exit(&azn->azn_mutex);
	return (0);
}

uint_t
amdzen_c_df_count(void)
{
	uint_t ret;
	amdzen_t *azn = amdzen_data;

	mutex_enter(&azn->azn_mutex);
	ret = azn->azn_ndfs;
	mutex_exit(&azn->azn_mutex);
	return (ret);
}

df_rev_t
amdzen_c_df_rev(void)
{
	amdzen_df_t *df;
	amdzen_t *azn = amdzen_data;
	df_rev_t rev;

	/*
	 * Always use the first DF instance to determine what we're using. Our
	 * current assumption, which seems to generally be true, is that the
	 * given DF revisions are the same in a given system when the DFs are
	 * directly connected.
	 */
	mutex_enter(&azn->azn_mutex);
	df = amdzen_df_find(azn, 0);
	if (df == NULL) {
		rev = DF_REV_UNKNOWN;
	} else {
		rev = df->adf_rev;
	}
	mutex_exit(&azn->azn_mutex);

	return (rev);
}

int
amdzen_c_df_read32(uint_t dfno, uint8_t inst, const df_reg_def_t def,
    uint32_t *valp)
{
	amdzen_df_t *df;
	amdzen_t *azn = amdzen_data;

	mutex_enter(&azn->azn_mutex);
	df = amdzen_df_find(azn, dfno);
	if (df == NULL) {
		mutex_exit(&azn->azn_mutex);
		return (ENOENT);
	}

	*valp = amdzen_df_read_regdef(azn, df, def, inst, B_FALSE);
	mutex_exit(&azn->azn_mutex);

	return (0);
}

int
amdzen_c_df_read64(uint_t dfno, uint8_t inst, const df_reg_def_t def,
    uint64_t *valp)
{
	amdzen_df_t *df;
	amdzen_t *azn = amdzen_data;

	mutex_enter(&azn->azn_mutex);
	df = amdzen_df_find(azn, dfno);
	if (df == NULL) {
		mutex_exit(&azn->azn_mutex);
		return (ENOENT);
	}

	*valp = amdzen_df_read_regdef(azn, df, def, inst, B_TRUE);
	mutex_exit(&azn->azn_mutex);

	return (0);
}

int
amdzen_c_df_iter(uint_t dfno, zen_df_type_t type, amdzen_c_iter_f func,
    void *arg)
{
	amdzen_df_t *df;
	amdzen_t *azn = amdzen_data;
	df_type_t df_type;
	uint8_t df_subtype;

	/*
	 * Unlike other calls here, we hold our lock only to find the DF here.
	 * The main reason for this is the nature of the callback function.
	 * Folks are iterating over instances so they can call back into us. If
	 * you look at the locking statement, the thing that is most volatile
	 * right here and what we need to protect is the DF itself and
	 * subsequent register accesses to it. The actual data about which
	 * entities exist is static and so once we have found a DF we should
	 * hopefully be in good shape as they only come, but don't go.
	 */
	mutex_enter(&azn->azn_mutex);
	df = amdzen_df_find(azn, dfno);
	if (df == NULL) {
		mutex_exit(&azn->azn_mutex);
		return (ENOENT);
	}
	mutex_exit(&azn->azn_mutex);

	switch (type) {
	case ZEN_DF_TYPE_CS_UMC:
		df_type = DF_TYPE_CS;
		/*
		 * In the original Zeppelin DFv2 die there was no subtype field
		 * used for the CS. The UMC is the only type and has a subtype
		 * of zero.
		 */
		if (df->adf_rev != DF_REV_2) {
			df_subtype = DF_CS_SUBTYPE_UMC;
		} else {
			df_subtype = 0;
		}
		break;
	case ZEN_DF_TYPE_CCM_CPU:
		/*
		 * While the wording of the PPR is a little weird, the CCM still
		 * has subtype 0 in DFv4 systems; however, what's said to be for
		 * the CPU appears to apply to the ACM.
		 */
		df_type = DF_TYPE_CCM;
		df_subtype = 0;
		break;
	default:
		return (EINVAL);
	}

	for (uint_t i = 0; i < df->adf_nents; i++) {
		amdzen_df_ent_t *ent = &df->adf_ents[i];

		/*
		 * Some DF components are not considered enabled and therefore
		 * will end up having bogus values in their ID fields. If we do
		 * not have an enable flag set, we must skip this node.
		 */
		if ((ent->adfe_flags & AMDZEN_DFE_F_ENABLED) == 0)
			continue;

		if (ent->adfe_type == df_type &&
		    ent->adfe_subtype == df_subtype) {
			int ret = func(dfno, ent->adfe_fabric_id,
			    ent->adfe_inst_id, arg);
			if (ret != 0) {
				return (ret);
			}
		}
	}

	return (0);
}

int
amdzen_c_df_fabric_decomp(df_fabric_decomp_t *decomp)
{
	const amdzen_df_t *df;
	amdzen_t *azn = amdzen_data;

	mutex_enter(&azn->azn_mutex);
	df = amdzen_df_find(azn, 0);
	if (df == NULL) {
		mutex_exit(&azn->azn_mutex);
		return (ENOENT);
	}

	*decomp = df->adf_decomp;
	mutex_exit(&azn->azn_mutex);
	return (0);
}

static boolean_t
amdzen_create_child(amdzen_t *azn, const amdzen_child_data_t *acd)
{
	int ret;
	dev_info_t *child;

	if (ndi_devi_alloc(azn->azn_dip, acd->acd_name,
	    (pnode_t)DEVI_SID_NODEID, &child) != NDI_SUCCESS) {
		dev_err(azn->azn_dip, CE_WARN, "!failed to allocate child "
		    "dip for %s", acd->acd_name);
		return (B_FALSE);
	}

	ddi_set_parent_data(child, (void *)acd);
	if ((ret = ndi_devi_online(child, 0)) != NDI_SUCCESS) {
		dev_err(azn->azn_dip, CE_WARN, "!failed to online child "
		    "dip %s: %d", acd->acd_name, ret);
		return (B_FALSE);
	}

	return (B_TRUE);
}

static boolean_t
amdzen_map_dfs(amdzen_t *azn)
{
	amdzen_stub_t *stub;

	ASSERT(MUTEX_HELD(&azn->azn_mutex));

	for (stub = list_head(&azn->azn_df_stubs); stub != NULL;
	    stub = list_next(&azn->azn_df_stubs, stub)) {
		amdzen_df_t *df;
		uint_t dfno;

		dfno = stub->azns_dev - AMDZEN_DF_FIRST_DEVICE;
		if (dfno > AMDZEN_MAX_DFS) {
			dev_err(stub->azns_dip, CE_WARN, "encountered df "
			    "device with illegal DF PCI b/d/f: 0x%x/%x/%x",
			    stub->azns_bus, stub->azns_dev, stub->azns_func);
			goto err;
		}

		df = &azn->azn_dfs[dfno];

		if (stub->azns_func >= AMDZEN_MAX_DF_FUNCS) {
			dev_err(stub->azns_dip, CE_WARN, "encountered df "
			    "device with illegal DF PCI b/d/f: 0x%x/%x/%x",
			    stub->azns_bus, stub->azns_dev, stub->azns_func);
			goto err;
		}

		if (df->adf_funcs[stub->azns_func] != NULL) {
			dev_err(stub->azns_dip, CE_WARN, "encountered "
			    "duplicate df device with DF PCI b/d/f: 0x%x/%x/%x",
			    stub->azns_bus, stub->azns_dev, stub->azns_func);
			goto err;
		}
		df->adf_funcs[stub->azns_func] = stub;
	}

	return (B_TRUE);

err:
	azn->azn_flags |= AMDZEN_F_DEVICE_ERROR;
	return (B_FALSE);
}

static boolean_t
amdzen_check_dfs(amdzen_t *azn)
{
	uint_t i;
	boolean_t ret = B_TRUE;

	for (i = 0; i < AMDZEN_MAX_DFS; i++) {
		amdzen_df_t *df = &azn->azn_dfs[i];
		uint_t count = 0;

		/*
		 * We require all platforms to have DFs functions 0-6. Not all
		 * platforms have DF function 7.
		 */
		for (uint_t func = 0; func < AMDZEN_MAX_DF_FUNCS - 1; func++) {
			if (df->adf_funcs[func] != NULL) {
				count++;
			}
		}

		if (count == 0)
			continue;

		if (count != 7) {
			ret = B_FALSE;
			dev_err(azn->azn_dip, CE_WARN, "df %u devices "
			    "incomplete", i);
		} else {
			df->adf_flags |= AMDZEN_DF_F_VALID;
			azn->azn_ndfs++;
		}
	}

	return (ret);
}

static const uint8_t amdzen_df_rome_ids[0x2b] = {
	0, 1, 2, 3, 4, 5, 6, 7, 8, 9, 10, 11, 16, 17, 18, 19, 20, 21, 22, 23,
	24, 25, 26, 27, 30, 31, 32, 33, 34, 35, 36, 37, 38, 39, 40, 41, 42, 43,
	44, 45, 46, 47, 48
};

/*
 * Check the first df entry to see if it belongs to Rome or Milan. If so, then
 * it uses the disjoint ID space.
 */
static boolean_t
amdzen_is_rome_style(uint_t id)
{
	return (id == 0x1490 || id == 0x1650);
}

/*
 * To be able to do most other things we want to do, we must first determine
 * what revision of the DF (data fabric) that we're using.
 *
 * Snapshot the df version. This was added explicitly in DFv4.0, around the Zen
 * 4 timeframe and allows us to tell apart different version of the DF register
 * set, most usefully when various subtypes were added.
 *
 * Older versions can theoretically be told apart based on usage of reserved
 * registers. We walk these in the following order, starting with the newest rev
 * and walking backwards to tell things apart:
 *
 *   o v3.5 -> Check function 1, register 0x150. This was reserved prior
 *             to this point. This is actually DF_FIDMASK0_V3P5. We are supposed
 *             to check bits [7:0].
 *
 *   o v3.0 -> Check function 1, register 0x208. The low byte (7:0) was
 *             changed to indicate a component mask. This is non-zero
 *             in the 3.0 generation. This is actually DF_FIDMASK_V2.
 *
 *   o v2.0 -> This is just the not that case. Presumably v1 wasn't part
 *             of the Zen generation.
 *
 * Because we don't know what version we are yet, we do not use the normal
 * versioned register accesses which would check what DF version we are and
 * would want to use the normal indirect register accesses (which also require
 * us to know the version). We instead do direct broadcast reads.
 */
static void
amdzen_determine_df_vers(amdzen_t *azn, amdzen_df_t *df)
{
	uint32_t val;
	df_reg_def_t rd = DF_FBICNT;

	val = amdzen_stub_get32(df->adf_funcs[rd.drd_func], rd.drd_reg);
	df->adf_major = DF_FBICNT_V4_GET_MAJOR(val);
	df->adf_minor = DF_FBICNT_V4_GET_MINOR(val);
	if (df->adf_major == 0 && df->adf_minor == 0) {
		rd = DF_FIDMASK0_V3P5;
		val = amdzen_stub_get32(df->adf_funcs[rd.drd_func], rd.drd_reg);
		if (bitx32(val, 7, 0) != 0) {
			df->adf_major = 3;
			df->adf_minor = 5;
			df->adf_rev = DF_REV_3P5;
		} else {
			rd = DF_FIDMASK_V2;
			val = amdzen_stub_get32(df->adf_funcs[rd.drd_func],
			    rd.drd_reg);
			if (bitx32(val, 7, 0) != 0) {
				df->adf_major = 3;
				df->adf_minor = 0;
				df->adf_rev = DF_REV_3;
			} else {
				df->adf_major = 2;
				df->adf_minor = 0;
				df->adf_rev = DF_REV_2;
			}
		}
	} else if (df->adf_major == 4 && df->adf_minor == 0) {
		df->adf_rev = DF_REV_4;
	} else {
		df->adf_rev = DF_REV_UNKNOWN;
	}
}

/*
 * All of the different versions of the DF have different ways of getting at and
 * answering the question of how do I break a fabric ID into a corresponding
 * socket, die, and component. Importantly the goal here is to obtain, cache,
 * and normalize:
 *
 *  o The DF System Configuration
 *  o The various Mask registers
 *  o The Node ID
 */
static void
amdzen_determine_fabric_decomp(amdzen_t *azn, amdzen_df_t *df)
{
	uint32_t mask;
	df_fabric_decomp_t *decomp = &df->adf_decomp;

	switch (df->adf_rev) {
	case DF_REV_2:
		df->adf_syscfg = amdzen_df_read32_bcast(azn, df, DF_SYSCFG_V2);
		switch (DF_SYSCFG_V2_GET_MY_TYPE(df->adf_syscfg)) {
		case DF_DIE_TYPE_CPU:
			mask = amdzen_df_read32_bcast(azn, df,
			    DF_DIEMASK_CPU_V2);
			break;
		case DF_DIE_TYPE_APU:
			mask = amdzen_df_read32_bcast(azn, df,
			    DF_DIEMASK_APU_V2);
			break;
		default:
			panic("DF thinks we're not on a CPU!");
		}
		df->adf_mask0 = mask;

		/*
		 * DFv2 is a bit different in how the fabric mask register is
		 * phrased. Logically a fabric ID is broken into something that
		 * uniquely identifies a "node" (a particular die on a socket)
		 * and something that identifies a "component", e.g. a memory
		 * controller.
		 *
		 * Starting with DFv3, these registers logically called out how
		 * to separate the fabric ID first into a node and a component.
		 * Then the node was then broken down into a socket and die. In
		 * DFv2, there is no separate mask and shift of a node. Instead
		 * the socket and die are absolute offsets into the fabric ID
		 * rather than relative offsets into the node ID. As such, when
		 * we encounter DFv2, we fake up a node mask and shift and make
		 * it look like DFv3+.
		 */
		decomp->dfd_node_mask = DF_DIEMASK_V2_GET_SOCK_MASK(mask) |
		    DF_DIEMASK_V2_GET_DIE_MASK(mask);
		decomp->dfd_node_shift = DF_DIEMASK_V2_GET_DIE_SHIFT(mask);
		decomp->dfd_comp_mask = DF_DIEMASK_V2_GET_COMP_MASK(mask);
		decomp->dfd_comp_shift = 0;

		decomp->dfd_sock_mask = DF_DIEMASK_V2_GET_SOCK_MASK(mask) >>
		    decomp->dfd_node_shift;
		decomp->dfd_die_mask = DF_DIEMASK_V2_GET_DIE_MASK(mask) >>
		    decomp->dfd_node_shift;
		decomp->dfd_sock_shift = DF_DIEMASK_V2_GET_SOCK_SHIFT(mask) -
		    decomp->dfd_node_shift;
		decomp->dfd_die_shift = DF_DIEMASK_V2_GET_DIE_SHIFT(mask) -
		    decomp->dfd_node_shift;
		ASSERT3U(decomp->dfd_die_shift, ==, 0);
		break;
	case DF_REV_3:
		df->adf_syscfg = amdzen_df_read32_bcast(azn, df, DF_SYSCFG_V3);
		df->adf_mask0 =  amdzen_df_read32_bcast(azn, df,
		    DF_FIDMASK0_V3);
		df->adf_mask1 =  amdzen_df_read32_bcast(azn, df,
		    DF_FIDMASK1_V3);

		decomp->dfd_sock_mask =
		    DF_FIDMASK1_V3_GET_SOCK_MASK(df->adf_mask1);
		decomp->dfd_sock_shift =
		    DF_FIDMASK1_V3_GET_SOCK_SHIFT(df->adf_mask1);
		decomp->dfd_die_mask =
		    DF_FIDMASK1_V3_GET_DIE_MASK(df->adf_mask1);
		decomp->dfd_die_shift = 0;
		decomp->dfd_node_mask =
		    DF_FIDMASK0_V3_GET_NODE_MASK(df->adf_mask0);
		decomp->dfd_node_shift =
		    DF_FIDMASK1_V3_GET_NODE_SHIFT(df->adf_mask1);
		decomp->dfd_comp_mask =
		    DF_FIDMASK0_V3_GET_COMP_MASK(df->adf_mask0);
		decomp->dfd_comp_shift = 0;
		break;
	case DF_REV_3P5:
		df->adf_syscfg = amdzen_df_read32_bcast(azn, df,
		    DF_SYSCFG_V3P5);
		df->adf_mask0 =  amdzen_df_read32_bcast(azn, df,
		    DF_FIDMASK0_V3P5);
		df->adf_mask1 =  amdzen_df_read32_bcast(azn, df,
		    DF_FIDMASK1_V3P5);
		df->adf_mask2 =  amdzen_df_read32_bcast(azn, df,
		    DF_FIDMASK2_V3P5);

		decomp->dfd_sock_mask =
		    DF_FIDMASK2_V3P5_GET_SOCK_MASK(df->adf_mask2);
		decomp->dfd_sock_shift =
		    DF_FIDMASK1_V3P5_GET_SOCK_SHIFT(df->adf_mask1);
		decomp->dfd_die_mask =
		    DF_FIDMASK2_V3P5_GET_DIE_MASK(df->adf_mask2);
		decomp->dfd_die_shift = 0;
		decomp->dfd_node_mask =
		    DF_FIDMASK0_V3P5_GET_NODE_MASK(df->adf_mask0);
		decomp->dfd_node_shift =
		    DF_FIDMASK1_V3P5_GET_NODE_SHIFT(df->adf_mask1);
		decomp->dfd_comp_mask =
		    DF_FIDMASK0_V3P5_GET_COMP_MASK(df->adf_mask0);
		decomp->dfd_comp_shift = 0;
		break;
	case DF_REV_4:
		df->adf_syscfg = amdzen_df_read32_bcast(azn, df, DF_SYSCFG_V4);
		df->adf_mask0 =  amdzen_df_read32_bcast(azn, df,
		    DF_FIDMASK0_V4);
		df->adf_mask1 =  amdzen_df_read32_bcast(azn, df,
		    DF_FIDMASK1_V4);
		df->adf_mask2 =  amdzen_df_read32_bcast(azn, df,
		    DF_FIDMASK2_V4);

		/*
		 * The DFv4 registers are at a different location in the DF;
		 * however, the actual layout of fields is the same as DFv3.5.
		 * This is why you see V3P5 below.
		 */
		decomp->dfd_sock_mask =
		    DF_FIDMASK2_V3P5_GET_SOCK_MASK(df->adf_mask2);
		decomp->dfd_sock_shift =
		    DF_FIDMASK1_V3P5_GET_SOCK_SHIFT(df->adf_mask1);
		decomp->dfd_die_mask =
		    DF_FIDMASK2_V3P5_GET_DIE_MASK(df->adf_mask2);
		decomp->dfd_die_shift = 0;
		decomp->dfd_node_mask =
		    DF_FIDMASK0_V3P5_GET_NODE_MASK(df->adf_mask0);
		decomp->dfd_node_shift =
		    DF_FIDMASK1_V3P5_GET_NODE_SHIFT(df->adf_mask1);
		decomp->dfd_comp_mask =
		    DF_FIDMASK0_V3P5_GET_COMP_MASK(df->adf_mask0);
		decomp->dfd_comp_shift = 0;
		break;
	default:
		panic("encountered suspicious, previously rejected DF "
		    "rev: 0x%x", df->adf_rev);
	}
}

/*
 * Initialize our knowledge about a given series of nodes on the data fabric.
 */
static void
amdzen_setup_df(amdzen_t *azn, amdzen_df_t *df)
{
	uint_t i;
	uint32_t val;

	amdzen_determine_df_vers(azn, df);

	switch (df->adf_rev) {
	case DF_REV_2:
	case DF_REV_3:
	case DF_REV_3P5:
		val = amdzen_df_read32_bcast(azn, df, DF_CFG_ADDR_CTL_V2);
		break;
	case DF_REV_4:
		val = amdzen_df_read32_bcast(azn, df, DF_CFG_ADDR_CTL_V4);
		break;
	default:
		dev_err(azn->azn_dip, CE_WARN, "encountered unsupported DF "
		    "revision: 0x%x", df->adf_rev);
		return;
	}
	df->adf_nb_busno = DF_CFG_ADDR_CTL_GET_BUS_NUM(val);
	val = amdzen_df_read32_bcast(azn, df, DF_FBICNT);
	df->adf_nents = DF_FBICNT_GET_COUNT(val);
	if (df->adf_nents == 0)
		return;
	df->adf_ents = kmem_zalloc(sizeof (amdzen_df_ent_t) * df->adf_nents,
	    KM_SLEEP);

	for (i = 0; i < df->adf_nents; i++) {
		amdzen_df_ent_t *dfe = &df->adf_ents[i];
		uint8_t inst = i;

		/*
		 * Unfortunately, Rome uses a discontinuous instance ID pattern
		 * while everything else we can find uses a contiguous instance
		 * ID pattern.  This means that for Rome, we need to adjust the
		 * indexes that we iterate over, though the total number of
		 * entries is right. This was carried over into Milan, but not
		 * Genoa.
		 */
		if (amdzen_is_rome_style(df->adf_funcs[0]->azns_did)) {
			if (inst > ARRAY_SIZE(amdzen_df_rome_ids)) {
				dev_err(azn->azn_dip, CE_WARN, "Rome family "
				    "processor reported more ids than the PPR, "
				    "resetting %u to instance zero", inst);
				inst = 0;
			} else {
				inst = amdzen_df_rome_ids[inst];
			}
		}

		dfe->adfe_drvid = inst;
		dfe->adfe_info0 = amdzen_df_read32(azn, df, inst, DF_FBIINFO0);
		dfe->adfe_info1 = amdzen_df_read32(azn, df, inst, DF_FBIINFO1);
		dfe->adfe_info2 = amdzen_df_read32(azn, df, inst, DF_FBIINFO2);
		dfe->adfe_info3 = amdzen_df_read32(azn, df, inst, DF_FBIINFO3);

		dfe->adfe_type = DF_FBIINFO0_GET_TYPE(dfe->adfe_info0);
		dfe->adfe_subtype = DF_FBIINFO0_GET_SUBTYPE(dfe->adfe_info0);

		/*
		 * The enabled flag was not present in Zen 1. Simulate it by
		 * checking for a non-zero register instead.
		 */
		if (DF_FBIINFO0_V3_GET_ENABLED(dfe->adfe_info0) ||
		    (df->adf_rev == DF_REV_2 && dfe->adfe_info0 != 0)) {
			dfe->adfe_flags |= AMDZEN_DFE_F_ENABLED;
		}
		if (DF_FBIINFO0_GET_HAS_MCA(dfe->adfe_info0)) {
			dfe->adfe_flags |= AMDZEN_DFE_F_MCA;
		}
		dfe->adfe_inst_id = DF_FBIINFO3_GET_INSTID(dfe->adfe_info3);
		switch (df->adf_rev) {
		case DF_REV_2:
			dfe->adfe_fabric_id =
			    DF_FBIINFO3_V2_GET_BLOCKID(dfe->adfe_info3);
			break;
		case DF_REV_3:
			dfe->adfe_fabric_id =
			    DF_FBIINFO3_V3_GET_BLOCKID(dfe->adfe_info3);
			break;
		case DF_REV_3P5:
			dfe->adfe_fabric_id =
			    DF_FBIINFO3_V3P5_GET_BLOCKID(dfe->adfe_info3);
			break;
		case DF_REV_4:
			dfe->adfe_fabric_id =
			    DF_FBIINFO3_V4_GET_BLOCKID(dfe->adfe_info3);
			break;
		default:
			panic("encountered suspicious, previously rejected DF "
			    "rev: 0x%x", df->adf_rev);
		}
	}

	amdzen_determine_fabric_decomp(azn, df);
}

static void
amdzen_find_nb(amdzen_t *azn, amdzen_df_t *df)
{
	amdzen_stub_t *stub;

	for (stub = list_head(&azn->azn_nb_stubs); stub != NULL;
	    stub = list_next(&azn->azn_nb_stubs, stub)) {
		if (stub->azns_bus == df->adf_nb_busno) {
			df->adf_flags |= AMDZEN_DF_F_FOUND_NB;
			df->adf_nb = stub;
			return;
		}
	}
}

static void
amdzen_nexus_init(void *arg)
{
	uint_t i;
	amdzen_t *azn = arg;

	/*
	 * First go through all of the stubs and assign the DF entries.
	 */
	mutex_enter(&azn->azn_mutex);
	if (!amdzen_map_dfs(azn) || !amdzen_check_dfs(azn)) {
		azn->azn_flags |= AMDZEN_F_MAP_ERROR;
		goto done;
	}

	for (i = 0; i < AMDZEN_MAX_DFS; i++) {
		amdzen_df_t *df = &azn->azn_dfs[i];

		if ((df->adf_flags & AMDZEN_DF_F_VALID) == 0)
			continue;
		amdzen_setup_df(azn, df);
		amdzen_find_nb(azn, df);
	}

	/*
	 * Not all children may be installed. As such, we do not treat the
	 * failure of a child as fatal to the driver.
	 */
	mutex_exit(&azn->azn_mutex);
	for (i = 0; i < ARRAY_SIZE(amdzen_children); i++) {
		(void) amdzen_create_child(azn, &amdzen_children[i]);
	}
	mutex_enter(&azn->azn_mutex);

done:
	azn->azn_flags &= ~AMDZEN_F_ATTACH_DISPATCHED;
	azn->azn_flags |= AMDZEN_F_ATTACH_COMPLETE;
	azn->azn_taskqid = TASKQID_INVALID;
	cv_broadcast(&azn->azn_cv);
	mutex_exit(&azn->azn_mutex);
}

static int
amdzen_stub_scan_cb(dev_info_t *dip, void *arg)
{
	amdzen_t *azn = arg;
	uint16_t vid, did;
	int *regs;
	uint_t nregs, i;
	boolean_t match = B_FALSE;

	if (dip == ddi_root_node()) {
		return (DDI_WALK_CONTINUE);
	}

	/*
	 * If a node in question is not a pci node, then we have no interest in
	 * it as all the stubs that we care about are related to pci devices.
	 */
	if (strncmp("pci", ddi_get_name(dip), 3) != 0) {
		return (DDI_WALK_PRUNECHILD);
	}

	/*
	 * If we can't get a device or vendor ID and prove that this is an AMD
	 * part, then we don't care about it.
	 */
	vid = ddi_prop_get_int(DDI_DEV_T_ANY, dip, DDI_PROP_DONTPASS,
	    "vendor-id", PCI_EINVAL16);
	did = ddi_prop_get_int(DDI_DEV_T_ANY, dip, DDI_PROP_DONTPASS,
	    "device-id", PCI_EINVAL16);
	if (vid == PCI_EINVAL16 || did == PCI_EINVAL16) {
		return (DDI_WALK_CONTINUE);
	}

	if (vid != AMDZEN_PCI_VID_AMD && vid != AMDZEN_PCI_VID_HYGON) {
		return (DDI_WALK_CONTINUE);
	}

	for (i = 0; i < ARRAY_SIZE(amdzen_nb_ids); i++) {
		if (amdzen_nb_ids[i] == did) {
			match = B_TRUE;
		}
	}

	if (ddi_prop_lookup_int_array(DDI_DEV_T_ANY, dip, DDI_PROP_DONTPASS,
	    "reg", &regs, &nregs) != DDI_PROP_SUCCESS) {
		return (DDI_WALK_CONTINUE);
	}

	if (nregs == 0) {
		ddi_prop_free(regs);
		return (DDI_WALK_CONTINUE);
	}

	if (PCI_REG_BUS_G(regs[0]) == AMDZEN_DF_BUSNO &&
	    PCI_REG_DEV_G(regs[0]) >= AMDZEN_DF_FIRST_DEVICE) {
		match = B_TRUE;
	}

	ddi_prop_free(regs);
	if (match) {
		mutex_enter(&azn->azn_mutex);
		azn->azn_nscanned++;
		mutex_exit(&azn->azn_mutex);
	}

	return (DDI_WALK_CONTINUE);
}

static void
amdzen_stub_scan(void *arg)
{
	amdzen_t *azn = arg;

	mutex_enter(&azn->azn_mutex);
	azn->azn_nscanned = 0;
	mutex_exit(&azn->azn_mutex);

	ddi_walk_devs(ddi_root_node(), amdzen_stub_scan_cb, azn);

	mutex_enter(&azn->azn_mutex);
	azn->azn_flags &= ~AMDZEN_F_SCAN_DISPATCHED;
	azn->azn_flags |= AMDZEN_F_SCAN_COMPLETE;

	if (azn->azn_nscanned == 0) {
		azn->azn_flags |= AMDZEN_F_UNSUPPORTED;
		azn->azn_taskqid = TASKQID_INVALID;
		cv_broadcast(&azn->azn_cv);
	} else if (azn->azn_npresent == azn->azn_nscanned) {
		azn->azn_flags |= AMDZEN_F_ATTACH_DISPATCHED;
		azn->azn_taskqid = taskq_dispatch(system_taskq,
		    amdzen_nexus_init, azn, TQ_SLEEP);
	}
	mutex_exit(&azn->azn_mutex);
}

/*
 * Unfortunately we can't really let the stubs detach as we may need them to be
 * available for client operations. We may be able to improve this if we know
 * that the actual nexus is going away. However, as long as it's active, we need
 * all the stubs.
 */
int
amdzen_detach_stub(dev_info_t *dip, ddi_detach_cmd_t cmd)
{
	if (cmd == DDI_SUSPEND) {
		return (DDI_SUCCESS);
	}

	return (DDI_FAILURE);
}

int
amdzen_attach_stub(dev_info_t *dip, ddi_attach_cmd_t cmd)
{
	int *regs, reg;
	uint_t nregs, i;
	uint16_t vid, did;
	amdzen_stub_t *stub;
	amdzen_t *azn = amdzen_data;
	boolean_t valid = B_FALSE;
	boolean_t nb = B_FALSE;

	if (cmd == DDI_RESUME) {
		return (DDI_SUCCESS);
	} else if (cmd != DDI_ATTACH) {
		return (DDI_FAILURE);
	}

	/*
	 * Make sure that the stub that we've been asked to attach is a pci type
	 * device. If not, then there is no reason for us to proceed.
	 */
	if (strncmp("pci", ddi_get_name(dip), 3) != 0) {
		dev_err(dip, CE_WARN, "asked to attach a bad AMD Zen nexus "
		    "stub: %s", ddi_get_name(dip));
		return (DDI_FAILURE);
	}
	vid = ddi_prop_get_int(DDI_DEV_T_ANY, dip, DDI_PROP_DONTPASS,
	    "vendor-id", PCI_EINVAL16);
	did = ddi_prop_get_int(DDI_DEV_T_ANY, dip, DDI_PROP_DONTPASS,
	    "device-id", PCI_EINVAL16);
	if (vid == PCI_EINVAL16 || did == PCI_EINVAL16) {
		dev_err(dip, CE_WARN, "failed to get PCI ID properties");
		return (DDI_FAILURE);
	}

	if (vid != AMDZEN_PCI_VID_AMD && vid != AMDZEN_PCI_VID_HYGON) {
		dev_err(dip, CE_WARN, "expected vendor ID (0x%x), found 0x%x",
		    cpuid_getvendor(CPU) == X86_VENDOR_HYGON ?
		    AMDZEN_PCI_VID_HYGON : AMDZEN_PCI_VID_AMD, vid);
		return (DDI_FAILURE);
	}

	if (ddi_prop_lookup_int_array(DDI_DEV_T_ANY, dip, DDI_PROP_DONTPASS,
	    "reg", &regs, &nregs) != DDI_PROP_SUCCESS) {
		dev_err(dip, CE_WARN, "failed to get 'reg' property");
		return (DDI_FAILURE);
	}

	if (nregs == 0) {
		ddi_prop_free(regs);
		dev_err(dip, CE_WARN, "missing 'reg' property values");
		return (DDI_FAILURE);
	}
	reg = *regs;
	ddi_prop_free(regs);

	for (i = 0; i < ARRAY_SIZE(amdzen_nb_ids); i++) {
		if (amdzen_nb_ids[i] == did) {
			valid = B_TRUE;
			nb = B_TRUE;
		}
	}

	if (!valid && PCI_REG_BUS_G(reg) == AMDZEN_DF_BUSNO &&
	    PCI_REG_DEV_G(reg) >= AMDZEN_DF_FIRST_DEVICE) {
		valid = B_TRUE;
		nb = B_FALSE;
	}

	if (!valid) {
		dev_err(dip, CE_WARN, "device %s didn't match the nexus list",
		    ddi_get_name(dip));
		return (DDI_FAILURE);
	}

	stub = kmem_alloc(sizeof (amdzen_stub_t), KM_SLEEP);
	if (pci_config_setup(dip, &stub->azns_cfgspace) != DDI_SUCCESS) {
		dev_err(dip, CE_WARN, "failed to set up config space");
		kmem_free(stub, sizeof (amdzen_stub_t));
		return (DDI_FAILURE);
	}

	stub->azns_dip = dip;
	stub->azns_vid = vid;
	stub->azns_did = did;
	stub->azns_bus = PCI_REG_BUS_G(reg);
	stub->azns_dev = PCI_REG_DEV_G(reg);
	stub->azns_func = PCI_REG_FUNC_G(reg);
	ddi_set_driver_private(dip, stub);

	mutex_enter(&azn->azn_mutex);
	azn->azn_npresent++;
	if (nb) {
		list_insert_tail(&azn->azn_nb_stubs, stub);
	} else {
		list_insert_tail(&azn->azn_df_stubs, stub);
	}

	if ((azn->azn_flags & AMDZEN_F_TASKQ_MASK) == AMDZEN_F_SCAN_COMPLETE &&
	    azn->azn_nscanned == azn->azn_npresent) {
		azn->azn_flags |= AMDZEN_F_ATTACH_DISPATCHED;
		azn->azn_taskqid = taskq_dispatch(system_taskq,
		    amdzen_nexus_init, azn, TQ_SLEEP);
	}
	mutex_exit(&azn->azn_mutex);

	return (DDI_SUCCESS);
}

static int
amdzen_bus_ctl(dev_info_t *dip, dev_info_t *rdip, ddi_ctl_enum_t ctlop,
    void *arg, void *result)
{
	char buf[32];
	dev_info_t *child;
	const amdzen_child_data_t *acd;

	switch (ctlop) {
	case DDI_CTLOPS_REPORTDEV:
		if (rdip == NULL) {
			return (DDI_FAILURE);
		}
		cmn_err(CE_CONT, "amdzen nexus: %s@%s, %s%d\n",
		    ddi_node_name(rdip), ddi_get_name_addr(rdip),
		    ddi_driver_name(rdip), ddi_get_instance(rdip));
		break;
	case DDI_CTLOPS_INITCHILD:
		child = arg;
		if (child == NULL) {
			dev_err(dip, CE_WARN, "!no child passed for "
			    "DDI_CTLOPS_INITCHILD");
		}

		acd = ddi_get_parent_data(child);
		if (acd == NULL) {
			dev_err(dip, CE_WARN, "!missing child parent data");
			return (DDI_FAILURE);
		}

		if (snprintf(buf, sizeof (buf), "%d", acd->acd_addr) >=
		    sizeof (buf)) {
			dev_err(dip, CE_WARN, "!failed to construct device "
			    "addr due to overflow");
			return (DDI_FAILURE);
		}

		ddi_set_name_addr(child, buf);
		break;
	case DDI_CTLOPS_UNINITCHILD:
		child = arg;
		if (child == NULL) {
			dev_err(dip, CE_WARN, "!no child passed for "
			    "DDI_CTLOPS_UNINITCHILD");
		}

		ddi_set_name_addr(child, NULL);
		break;
	default:
		return (ddi_ctlops(dip, rdip, ctlop, arg, result));
	}
	return (DDI_SUCCESS);
}

static int
amdzen_attach(dev_info_t *dip, ddi_attach_cmd_t cmd)
{
	amdzen_t *azn = amdzen_data;

	if (cmd == DDI_RESUME) {
		return (DDI_SUCCESS);
	} else if (cmd != DDI_ATTACH) {
		return (DDI_FAILURE);
	}

	mutex_enter(&azn->azn_mutex);
	if (azn->azn_dip != NULL) {
		dev_err(dip, CE_WARN, "driver is already attached!");
		mutex_exit(&azn->azn_mutex);
		return (DDI_FAILURE);
	}

	azn->azn_dip = dip;
	azn->azn_taskqid = taskq_dispatch(system_taskq, amdzen_stub_scan,
	    azn, TQ_SLEEP);
	azn->azn_flags |= AMDZEN_F_SCAN_DISPATCHED;
	mutex_exit(&azn->azn_mutex);

	return (DDI_SUCCESS);
}

static int
amdzen_detach(dev_info_t *dip, ddi_detach_cmd_t cmd)
{
	amdzen_t *azn = amdzen_data;

	if (cmd == DDI_SUSPEND) {
		return (DDI_SUCCESS);
	} else if (cmd != DDI_DETACH) {
		return (DDI_FAILURE);
	}

	mutex_enter(&azn->azn_mutex);
	while (azn->azn_taskqid != TASKQID_INVALID) {
		cv_wait(&azn->azn_cv, &azn->azn_mutex);
	}

	/*
	 * If we've attached any stub drivers, e.g. this platform is important
	 * for us, then we fail detach.
	 */
	if (!list_is_empty(&azn->azn_df_stubs) ||
	    !list_is_empty(&azn->azn_nb_stubs)) {
		mutex_exit(&azn->azn_mutex);
		return (DDI_FAILURE);
	}

	azn->azn_dip = NULL;
	mutex_exit(&azn->azn_mutex);

	return (DDI_SUCCESS);
}

static void
amdzen_free(void)
{
	if (amdzen_data == NULL) {
		return;
	}

	VERIFY(list_is_empty(&amdzen_data->azn_df_stubs));
	list_destroy(&amdzen_data->azn_df_stubs);
	VERIFY(list_is_empty(&amdzen_data->azn_nb_stubs));
	list_destroy(&amdzen_data->azn_nb_stubs);
	cv_destroy(&amdzen_data->azn_cv);
	mutex_destroy(&amdzen_data->azn_mutex);
	kmem_free(amdzen_data, sizeof (amdzen_t));
	amdzen_data = NULL;
}

static void
amdzen_alloc(void)
{
	amdzen_data = kmem_zalloc(sizeof (amdzen_t), KM_SLEEP);
	mutex_init(&amdzen_data->azn_mutex, NULL, MUTEX_DRIVER, NULL);
	list_create(&amdzen_data->azn_df_stubs, sizeof (amdzen_stub_t),
	    offsetof(amdzen_stub_t, azns_link));
	list_create(&amdzen_data->azn_nb_stubs, sizeof (amdzen_stub_t),
	    offsetof(amdzen_stub_t, azns_link));
	cv_init(&amdzen_data->azn_cv, NULL, CV_DRIVER, NULL);
}

struct bus_ops amdzen_bus_ops = {
	.busops_rev = BUSO_REV,
	.bus_map = nullbusmap,
	.bus_dma_map = ddi_no_dma_map,
	.bus_dma_allochdl = ddi_no_dma_allochdl,
	.bus_dma_freehdl = ddi_no_dma_freehdl,
	.bus_dma_bindhdl = ddi_no_dma_bindhdl,
	.bus_dma_unbindhdl = ddi_no_dma_unbindhdl,
	.bus_dma_flush = ddi_no_dma_flush,
	.bus_dma_win = ddi_no_dma_win,
	.bus_dma_ctl = ddi_no_dma_mctl,
	.bus_prop_op = ddi_bus_prop_op,
	.bus_ctl = amdzen_bus_ctl
};

static struct dev_ops amdzen_dev_ops = {
	.devo_rev = DEVO_REV,
	.devo_refcnt = 0,
	.devo_getinfo = nodev,
	.devo_identify = nulldev,
	.devo_probe = nulldev,
	.devo_attach = amdzen_attach,
	.devo_detach = amdzen_detach,
	.devo_reset = nodev,
	.devo_quiesce = ddi_quiesce_not_needed,
	.devo_bus_ops = &amdzen_bus_ops
};

static struct modldrv amdzen_modldrv = {
	.drv_modops = &mod_driverops,
	.drv_linkinfo = "AMD Zen Nexus Driver",
	.drv_dev_ops = &amdzen_dev_ops
};

static struct modlinkage amdzen_modlinkage = {
	.ml_rev = MODREV_1,
	.ml_linkage = { &amdzen_modldrv, NULL }
};

int
_init(void)
{
	int ret;

	if (cpuid_getvendor(CPU) != X86_VENDOR_AMD &&
	    cpuid_getvendor(CPU) != X86_VENDOR_HYGON) {
		return (ENOTSUP);
	}

	if ((ret = mod_install(&amdzen_modlinkage)) == 0) {
		amdzen_alloc();
	}

	return (ret);
}

int
_info(struct modinfo *modinfop)
{
	return (mod_info(&amdzen_modlinkage, modinfop));
}

int
_fini(void)
{
	int ret;

	if ((ret = mod_remove(&amdzen_modlinkage)) == 0) {
		amdzen_free();
	}

	return (ret);
}<|MERGE_RESOLUTION|>--- conflicted
+++ resolved
@@ -193,7 +193,6 @@
 	{ "zen_umc", AMDZEN_C_ZEN_UMC }
 };
 
-<<<<<<< HEAD
 static uint8_t
 amdzen_stub_get8(amdzen_stub_t *stub, off_t reg)
 {
@@ -206,8 +205,6 @@
 	return (pci_config_get16(stub->azns_cfgspace, reg));
 }
 
-=======
->>>>>>> a713ecff
 static uint32_t
 amdzen_stub_get32(amdzen_stub_t *stub, off_t reg)
 {
@@ -309,11 +306,7 @@
 }
 
 static uint32_t
-<<<<<<< HEAD
 amdzen_smn_read(amdzen_t *azn, amdzen_df_t *df, const smn_reg_t reg)
-=======
-amdzen_smn_read32(amdzen_t *azn, amdzen_df_t *df, const smn_reg_t reg)
->>>>>>> a713ecff
 {
 	const uint32_t addr = SMN_REG_ADDR(reg);
 	const uint32_t base_addr = addr & ~3;
@@ -321,7 +314,6 @@
 
 	VERIFY(SMN_REG_IS_NATURALLY_ALIGNED(reg));
 	VERIFY(MUTEX_HELD(&azn->azn_mutex));
-<<<<<<< HEAD
 	amdzen_stub_put32(df->adf_nb, AMDZEN_NB_SMN_ADDR, base_addr);
 
 	switch (SMN_REG_SIZE(reg)) {
@@ -341,14 +333,6 @@
 
 static void
 amdzen_smn_write(amdzen_t *azn, amdzen_df_t *df, const smn_reg_t reg,
-=======
-	amdzen_stub_put32(df->adf_nb, AMDZEN_NB_SMN_ADDR, SMN_REG_ADDR(reg));
-	return (amdzen_stub_get32(df->adf_nb, AMDZEN_NB_SMN_DATA));
-}
-
-static void
-amdzen_smn_write32(amdzen_t *azn, amdzen_df_t *df, const smn_reg_t reg,
->>>>>>> a713ecff
     const uint32_t val)
 {
 	const uint32_t addr = SMN_REG_ADDR(reg);
@@ -358,7 +342,6 @@
 	VERIFY(SMN_REG_IS_NATURALLY_ALIGNED(reg));
 	VERIFY(SMN_REG_VALUE_FITS(reg, val));
 	VERIFY(MUTEX_HELD(&azn->azn_mutex));
-<<<<<<< HEAD
 	amdzen_stub_put32(df->adf_nb, AMDZEN_NB_SMN_ADDR, base_addr);
 
 	switch (SMN_REG_SIZE(reg)) {
@@ -377,10 +360,6 @@
 		panic("unreachable invalid SMN register size %u",
 		    SMN_REG_SIZE(reg));
 	}
-=======
-	amdzen_stub_put32(df->adf_nb, AMDZEN_NB_SMN_ADDR, SMN_REG_ADDR(reg));
-	amdzen_stub_put32(df->adf_nb, AMDZEN_NB_SMN_DATA, val);
->>>>>>> a713ecff
 }
 
 static amdzen_df_t *
@@ -412,11 +391,7 @@
  * Client functions that are used by nexus children.
  */
 int
-<<<<<<< HEAD
 amdzen_c_smn_read(uint_t dfno, const smn_reg_t reg, uint32_t *valp)
-=======
-amdzen_c_smn_read32(uint_t dfno, const smn_reg_t reg, uint32_t *valp)
->>>>>>> a713ecff
 {
 	amdzen_df_t *df;
 	amdzen_t *azn = amdzen_data;
@@ -444,11 +419,7 @@
 }
 
 int
-<<<<<<< HEAD
 amdzen_c_smn_write(uint_t dfno, const smn_reg_t reg, const uint32_t val)
-=======
-amdzen_c_smn_write32(uint_t dfno, const smn_reg_t reg, const uint32_t val)
->>>>>>> a713ecff
 {
 	amdzen_df_t *df;
 	amdzen_t *azn = amdzen_data;
