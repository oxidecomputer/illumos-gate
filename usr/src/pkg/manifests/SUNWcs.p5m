#
# CDDL HEADER START
#
# The contents of this file are subject to the terms of the
# Common Development and Distribution License (the "License").
# You may not use this file except in compliance with the License.
#
# You can obtain a copy of the license at usr/src/OPENSOLARIS.LICENSE
# or http://www.opensolaris.org/os/licensing.
# See the License for the specific language governing permissions
# and limitations under the License.
#
# When distributing Covered Code, include this CDDL HEADER in each
# file and include the License file at usr/src/OPENSOLARIS.LICENSE.
# If applicable, add the following below this CDDL HEADER, with the
# fields enclosed by brackets "[]" replaced with your own identifying
# information: Portions Copyright [yyyy] [name of copyright owner]
#
# CDDL HEADER END
#

#
# Copyright (c) 2010, Oracle and/or its affiliates. All rights reserved.
# Copyright (c) 2013 Gary Mills
# Copyright 2022 Garrett D'Amore <garrett@damore.org>
# Copyright 2017 Nexenta Systems, Inc.
# Copyright 2017 Toomas Soome <tsoome@me.com>
# Copyright 2019 Peter Tribble.
# Copyright 2019 Joyent, Inc.
# Copyright (c) 2011, 2015 by Delphix. All rights reserved.
# Copyright 2021 OmniOS Community Edition (OmniOSce) Association.
<<<<<<< HEAD
# Copyright 2023 Oxide Computer Company
=======
# Copyright 2024 Oxide Computer Company
>>>>>>> 1edba515
#

<include SUNWcs.man1.inc>
<include SUNWcs.man1has.inc>
<include SUNWcs.man4d.inc>
<include SUNWcs.man4fs.inc>
<include SUNWcs.man5.inc>
<include SUNWcs.man7.inc>
<include SUNWcs.man8.inc>
set name=pkg.fmri value=pkg:/SUNWcs@$(PKGVERS)
set name=pkg.summary value="Core Solaris"
set name=pkg.description \
    value="core software for a specific instruction-set architecture"
set name=info.classification value=org.opensolaris.category.2008:System/Core
set name=variant.arch value=$(ARCH)
link path=bin target=./usr/bin
dir  path=dev group=sys
dir  path=etc group=sys
file path=etc/.login group=sys preserve=renamenew
link path=etc/TIMEZONE target=./default/init
link path=etc/autopush target=../sbin/autopush
link path=etc/cfgadm target=../usr/sbin/cfgadm
link path=etc/clri target=../usr/sbin/clri
link path=etc/cron target=../usr/sbin/cron
dir  path=etc/cron.d group=sys
file path=etc/cron.d/.proto group=sys mode=0744
file path=etc/cron.d/at.deny group=sys preserve=true
file path=etc/cron.d/cron.deny group=sys preserve=true
file path=etc/cron.d/queuedefs group=sys
dir  path=etc/crypto group=sys
dir  path=etc/crypto/certs group=sys
dir  path=etc/crypto/crls group=sys
file path=etc/crypto/kmf.conf group=sys preserve=true
file path=etc/crypto/pkcs11.conf group=sys preserve=true
file path=etc/datemsk group=sys mode=0444
link path=etc/dcopy target=../usr/sbin/dcopy
dir  path=etc/default group=sys
file path=etc/default/cron group=sys preserve=true
file path=etc/default/devfsadm group=sys preserve=true
file path=etc/default/fs group=sys preserve=true
file path=etc/default/init group=sys preserve=true
file path=etc/default/keyserv group=sys preserve=true
file path=etc/default/login group=sys preserve=true
file path=etc/default/nss group=sys preserve=true
file path=etc/default/passwd group=sys preserve=true
file path=etc/default/su group=sys preserve=true
file path=etc/default/syslogd group=sys preserve=true
file path=etc/default/tar group=sys preserve=true
file path=etc/default/useradd group=sys preserve=true
file path=etc/default/utmpd group=sys preserve=true
dir  path=etc/dev group=sys
file path=etc/dev/reserved_devnames group=sys preserve=true
file path=etc/device.tab group=root mode=0444 preserve=true
dir  path=etc/devices group=sys
dir  path=etc/dfs group=sys
file path=etc/dfs/dfstab group=sys preserve=true
file path=etc/dfs/fstypes group=root preserve=true
file path=etc/dfs/sharetab group=root mode=0444 preserve=true
file path=etc/dgroup.tab group=sys mode=0444 preserve=true
dir  path=etc/dhcp group=sys
file path=etc/dhcp/inittab group=sys preserve=true
file path=etc/dhcp/inittab6 group=sys preserve=true
file path=etc/dumpdates group=sys mode=0664 preserve=true
link path=etc/ff target=../usr/sbin/ff
link path=etc/fmthard target=../usr/sbin/fmthard
link path=etc/format target=../usr/sbin/format
file path=etc/format.dat group=sys preserve=true
dir  path=etc/fs group=sys
dir  path=etc/fs/dev group=sys
file path=etc/fs/dev/mount mode=0555
dir  path=etc/fs/hsfs group=sys
file path=etc/fs/hsfs/mount mode=0555
dir  path=etc/fs/ufs group=sys
file path=etc/fs/ufs/mount mode=0555
link path=etc/fsck target=../usr/sbin/fsck
link path=etc/fsdb target=../usr/sbin/fsdb
link path=etc/fstyp target=../usr/sbin/fstyp
dir  path=etc/ftpd group=sys
file path=etc/ftpd/ftpusers group=sys preserve=true
link path=etc/ftpusers target=./ftpd/ftpusers
link path=etc/getty target=../usr/lib/saf/ttymon
file path=etc/group group=sys preserve=true
link path=etc/grpck target=../usr/sbin/grpck
link path=etc/halt target=../usr/sbin/halt
link path=etc/hosts target=./inet/hosts
dir  path=etc/inet group=sys
file path=etc/inet/hosts group=sys preserve=true
file path=etc/inet/inetd.conf group=sys preserve=true
file path=etc/inet/ipaddrsel.conf group=sys preserve=true
link path=etc/inet/ipnodes target=./hosts
file path=etc/inet/netmasks group=sys preserve=true
file path=etc/inet/networks group=sys preserve=true
file path=etc/inet/protocols group=sys preserve=true
file path=etc/inet/services group=sys preserve=true
link path=etc/inetd.conf target=./inet/inetd.conf
link path=etc/init target=../sbin/init
dir  path=etc/init.d group=sys
file path=etc/init.d/PRESERVE group=sys mode=0744 preserve=true
file path=etc/init.d/README group=sys preserve=true
file path=etc/init.d/sysetup group=sys mode=0744 preserve=true
file path=etc/inittab group=sys preserve=true
link path=etc/install target=../usr/sbin/install
file path=etc/ioctl.syscon group=sys preserve=true
link path=etc/killall target=../usr/sbin/killall
link path=etc/labelit target=../usr/sbin/labelit
dir  path=etc/lib group=sys
link path=etc/lib/ld.so.1 target=../../lib/ld.so.1
link path=etc/lib/libdl.so.1 target=../../lib/libdl.so.1
link path=etc/lib/nss_files.so.1 target=../../lib/nss_files.so.1
link path=etc/log target=../var/adm/log
file path=etc/logadm.conf group=sys preserve=true timestamp=19700101T000000Z
dir  path=etc/logadm.d group=sys
file path=etc/logindevperm group=sys preserve=true
file path=etc/magic mode=0444
dir  path=etc/mail group=mail
file path=etc/mail/mailx.rc preserve=true
file path=etc/mailcap preserve=true
file path=etc/mime.types preserve=true
link path=etc/mkfs target=../usr/sbin/mkfs
link path=etc/mknod target=../usr/sbin/mknod
file path=etc/mnttab group=root mode=0444 preserve=true
file path=etc/motd group=sys preserve=true
link path=etc/mount target=../sbin/mount
link path=etc/mountall target=../sbin/mountall
link path=etc/ncheck target=../usr/sbin/ncheck
dir  path=etc/net group=sys
dir  path=etc/net/ticlts group=sys
file path=etc/net/ticlts/hosts group=sys
file path=etc/net/ticlts/services group=sys preserve=true
dir  path=etc/net/ticots group=sys
file path=etc/net/ticots/hosts group=sys
file path=etc/net/ticots/services group=sys preserve=true
dir  path=etc/net/ticotsord group=sys
file path=etc/net/ticotsord/hosts group=sys
file path=etc/net/ticotsord/services group=sys preserve=true
file path=etc/netconfig group=sys preserve=true
link path=etc/netmasks target=./inet/netmasks
link path=etc/networks target=./inet/networks
file path=etc/nscd.conf group=sys preserve=true
file path=etc/nsswitch.ad group=sys
file path=etc/nsswitch.conf group=sys preserve=true
file path=etc/nsswitch.dns group=sys
file path=etc/nsswitch.files group=sys
file path=etc/nsswitch.ldap group=sys
dir  path=etc/opt group=sys
file path=etc/pam.conf group=sys preserve=true
file path=etc/passwd group=sys preserve=true
file path=etc/profile group=sys preserve=renamenew
file path=etc/project group=sys preserve=true
link path=etc/protocols target=./inet/protocols
link path=etc/prtconf target=../usr/sbin/prtconf
link path=etc/prtvtoc target=../usr/sbin/prtvtoc
link path=etc/rc0 target=../sbin/rc0
dir  path=etc/rc0.d group=sys
link path=etc/rc1 target=../sbin/rc1
dir  path=etc/rc1.d group=sys
link path=etc/rc2 target=../sbin/rc2
dir  path=etc/rc2.d group=sys
file path=etc/rc2.d/README group=sys
hardlink path=etc/rc2.d/S20sysetup target=../../etc/init.d/sysetup
hardlink path=etc/rc2.d/S89PRESERVE target=../../etc/init.d/PRESERVE
link path=etc/rc3 target=../sbin/rc3
dir  path=etc/rc3.d group=sys
file path=etc/rc3.d/README group=sys
link path=etc/rc5 target=../sbin/rc5
link path=etc/rc6 target=../sbin/rc6
link path=etc/rcS target=../sbin/rcS
dir  path=etc/rcS.d group=sys
file path=etc/rcS.d/README group=sys
link path=etc/reboot target=../usr/sbin/halt
file path=etc/remote preserve=true
file path=etc/rpc group=sys preserve=true
dir  path=etc/rpcsec group=sys
dir  path=etc/saf
file path=etc/saf/_sactab group=sys preserve=true
file path=etc/saf/_sysconfig group=sys preserve=true
dir  path=etc/saf/zsmon group=sys
file path=etc/saf/zsmon/_pmtab group=sys preserve=true
dir  path=etc/sasl group=sys
dir  path=etc/security group=sys
dir  path=etc/security/audit group=sys
dir  path=etc/security/audit/localhost group=sys
link path=etc/security/audit/localhost/files target=../../../../var/audit
file path=etc/security/audit_class group=sys preserve=renamenew
file path=etc/security/audit_event group=sys preserve=renamenew
file path=etc/security/audit_warn group=sys mode=0740 preserve=renamenew
file path=etc/security/auth_attr group=sys preserve=true \
    timestamp=19700101T000000Z
dir  path=etc/security/auth_attr.d group=sys
file path=etc/security/auth_attr.d/SUNWcs group=sys
file path=etc/security/crypt.conf group=sys preserve=renamenew
dir  path=etc/security/dev group=sys
file path=etc/security/dev/audio mode=0400
file path=etc/security/dev/fd0 mode=0400
file path=etc/security/dev/sr0 mode=0400
file path=etc/security/dev/st0 mode=0400
file path=etc/security/dev/st1 mode=0400
file path=etc/security/exec_attr group=sys preserve=true \
    timestamp=19700101T000000Z
dir  path=etc/security/exec_attr.d group=sys
file path=etc/security/exec_attr.d/SUNWcs group=sys
file path=etc/security/kmfpolicy.xml
dir  path=etc/security/lib group=sys
file path=etc/security/lib/audio_clean group=sys mode=0555
file path=etc/security/lib/fd_clean group=sys mode=0555
file path=etc/security/lib/sr_clean group=sys mode=0555
file path=etc/security/lib/st_clean group=sys mode=0555
file path=etc/security/policy.conf group=sys preserve=true
file path=etc/security/priv_names group=sys preserve=renameold
file path=etc/security/prof_attr group=sys preserve=true \
    timestamp=19700101T000000Z
dir  path=etc/security/prof_attr.d group=sys
file path=etc/security/prof_attr.d/SUNWcs group=sys
link path=etc/services target=./inet/services
link path=etc/setmnt target=../usr/sbin/setmnt
file path=etc/shadow group=sys mode=0400 preserve=true
link path=etc/shutdown target=../usr/sbin/shutdown
dir  path=etc/skel group=sys
file path=etc/skel/.profile group=other preserve=true
link path=etc/sulogin target=../sbin/sulogin
dir  path=etc/svc group=sys
dir  path=etc/svc/profile group=sys
file path=etc/svc/profile/generic_limited_net.xml group=sys mode=0444
file path=etc/svc/profile/generic_open.xml group=sys mode=0444
file path=etc/svc/profile/inetd_generic.xml group=sys mode=0444
file path=etc/svc/profile/inetd_upgrade.xml group=sys mode=0444
file path=etc/svc/profile/ns_dns.xml group=sys mode=0444
file path=etc/svc/profile/ns_files.xml group=sys mode=0444
file path=etc/svc/profile/ns_ldap.xml group=sys mode=0444
file path=etc/svc/profile/ns_nis.xml group=sys mode=0444
file path=etc/svc/profile/ns_none.xml group=sys mode=0444
file path=etc/svc/profile/platform_none.xml group=sys mode=0444
$(i386_ONLY)file path=etc/svc/profile/platform_oxide.xml group=sys mode=0444
dir  path=etc/svc/profile/site group=sys
dir  path=etc/svc/volatile group=sys
link path=etc/swap target=../usr/sbin/swap
link path=etc/swapadd target=../sbin/swapadd
link path=etc/sysdef target=../usr/sbin/sysdef
dir  path=etc/sysevent group=sys
dir  path=etc/sysevent/config group=sys
file path=etc/sysevent/config/README group=sys mode=0444
file path=etc/sysevent/config/SUNW,EC_dr,ESC_dr_req,sysevent.conf group=sys
file path=etc/syslog.conf group=sys preserve=true
dir  path=etc/system.d group=sys
link path=etc/tar target=../usr/sbin/tar
link path=etc/telinit target=../sbin/init
dir  path=etc/tm group=sys
file path=etc/ttydefs group=sys preserve=true
file path=etc/ttysrch group=sys preserve=true
link path=etc/uadmin target=../sbin/uadmin
link path=etc/umount target=../sbin/umount
link path=etc/umountall target=../sbin/umountall
file path=etc/user_attr group=sys preserve=true timestamp=19700101T000000Z
dir  path=etc/user_attr.d group=sys
file path=etc/user_attr.d/SUNWcs group=sys
link path=etc/utmpx target=../var/adm/utmpx
dir  path=etc/versions group=sys
file path=etc/versions/build group=sys
file path=etc/vfstab group=sys preserve=true
link path=etc/volcopy target=../usr/sbin/volcopy
link path=etc/wall target=../usr/sbin/wall
link path=etc/whodo target=../usr/sbin/whodo
link path=etc/wtmpx target=../var/adm/wtmpx
dir  path=export group=sys
dir  path=home group=root mode=0555
dir  path=lib
dir  path=lib/crypto
dir  path=lib/inet
file path=lib/inet/in.mpathd mode=0555
file path=lib/inet/ipmgmtd mode=0555
file path=lib/inet/netcfgd mode=0555
file path=lib/inet/nwamd mode=0555
dir  path=lib/svc
dir  path=lib/svc/bin
file path=lib/svc/bin/lsvcrun group=sys mode=0555
file path=lib/svc/bin/mfstscan group=sys mode=0555
file path=lib/svc/bin/restore_repository group=sys mode=0555
file path=lib/svc/bin/rootisramdisk group=sys mode=0555
file path=lib/svc/bin/sqlite group=sys mode=0555
file path=lib/svc/bin/svc.configd group=sys mode=0555
file path=lib/svc/bin/svc.ipfd group=sys mode=0555
file path=lib/svc/bin/svc.startd group=sys mode=0555
dir  path=lib/svc/capture
dir  path=lib/svc/manifest group=sys
dir  path=lib/svc/manifest/application group=sys
dir  path=lib/svc/manifest/application/management group=sys
dir  path=lib/svc/manifest/application/security group=sys
dir  path=lib/svc/manifest/device group=sys
dir  path=lib/svc/manifest/milestone group=sys
file path=lib/svc/manifest/milestone/multi-user-server.xml group=sys mode=0444
file path=lib/svc/manifest/milestone/multi-user.xml group=sys mode=0444
file path=lib/svc/manifest/milestone/name-services.xml group=sys mode=0444
file path=lib/svc/manifest/milestone/network.xml group=sys mode=0444
file path=lib/svc/manifest/milestone/single-user.xml group=sys mode=0444
file path=lib/svc/manifest/milestone/sysconfig.xml group=sys mode=0444
dir  path=lib/svc/manifest/network group=sys
file path=lib/svc/manifest/network/dlmgmt.xml group=sys mode=0444
dir  path=lib/svc/manifest/network/dns group=sys
file path=lib/svc/manifest/network/dns/client.xml group=sys mode=0444
file path=lib/svc/manifest/network/dns/install.xml group=sys mode=0444
file path=lib/svc/manifest/network/forwarding.xml group=sys mode=0444
file path=lib/svc/manifest/network/inetd-upgrade.xml group=sys mode=0444
file path=lib/svc/manifest/network/inetd.xml group=sys mode=0444
dir  path=lib/svc/manifest/network/ipsec group=sys
file path=lib/svc/manifest/network/ipsec/ike.xml group=sys mode=0444
file path=lib/svc/manifest/network/ipsec/ipsecalgs.xml group=sys mode=0444
file path=lib/svc/manifest/network/ipsec/manual-key.xml group=sys mode=0444
file path=lib/svc/manifest/network/ipsec/policy.xml group=sys mode=0444
file path=lib/svc/manifest/network/ipsec/tcpkey.xml group=sys mode=0444
dir  path=lib/svc/manifest/network/ldap group=sys
file path=lib/svc/manifest/network/ldap/client.xml group=sys mode=0444
file path=lib/svc/manifest/network/network-initial.xml group=sys mode=0444
file path=lib/svc/manifest/network/network-install.xml group=sys mode=0444
file path=lib/svc/manifest/network/network-ipmgmt.xml group=sys mode=0444
file path=lib/svc/manifest/network/network-ipmp.xml group=sys mode=0444
file path=lib/svc/manifest/network/network-ipqos.xml group=sys mode=0444
file path=lib/svc/manifest/network/network-iptun.xml group=sys mode=0444
file path=lib/svc/manifest/network/network-location.xml group=sys mode=0444
file path=lib/svc/manifest/network/network-loopback.xml group=sys mode=0444
file path=lib/svc/manifest/network/network-netcfg.xml group=sys mode=0444
file path=lib/svc/manifest/network/network-netmask.xml group=sys mode=0444
file path=lib/svc/manifest/network/network-physical.xml group=sys mode=0444
file path=lib/svc/manifest/network/network-routing-setup.xml group=sys mode=0444
file path=lib/svc/manifest/network/network-service.xml group=sys mode=0444
dir  path=lib/svc/manifest/network/routing group=sys
file path=lib/svc/manifest/network/routing/legacy-routing.xml group=sys \
    mode=0444
dir  path=lib/svc/manifest/network/rpc group=sys
file path=lib/svc/manifest/network/rpc/bind.xml group=sys mode=0444
file path=lib/svc/manifest/network/rpc/keyserv.xml group=sys mode=0444
dir  path=lib/svc/manifest/network/shares group=sys
file path=lib/svc/manifest/network/shares/group.xml group=sys mode=0444
file path=lib/svc/manifest/network/shares/reparsed.xml group=sys mode=0444
dir  path=lib/svc/manifest/platform group=sys
dir  path=lib/svc/manifest/site group=sys
dir  path=lib/svc/manifest/system group=sys
file path=lib/svc/manifest/system/auditd.xml group=sys mode=0444
file path=lib/svc/manifest/system/auditset.xml group=sys mode=0444
file path=lib/svc/manifest/system/boot-archive-update.xml group=sys mode=0444
file path=lib/svc/manifest/system/boot-archive.xml group=sys mode=0444
file path=lib/svc/manifest/system/boot-config.xml group=sys mode=0444
file path=lib/svc/manifest/system/consadm.xml group=sys mode=0444
file path=lib/svc/manifest/system/console-login.xml group=sys mode=0444
file path=lib/svc/manifest/system/coreadm.xml group=sys mode=0444
file path=lib/svc/manifest/system/cron.xml group=sys mode=0444
file path=lib/svc/manifest/system/cryptosvc.xml group=sys mode=0444
dir  path=lib/svc/manifest/system/device group=sys
file path=lib/svc/manifest/system/device/allocate.xml group=sys mode=0444
file path=lib/svc/manifest/system/device/devices-audio.xml group=sys mode=0444
file path=lib/svc/manifest/system/device/devices-local.xml group=sys mode=0444
file path=lib/svc/manifest/system/device/mpxio-upgrade.xml group=sys mode=0444
file path=lib/svc/manifest/system/early-manifest-import.xml group=sys mode=0444
file path=lib/svc/manifest/system/extended-accounting.xml group=sys mode=0444
dir  path=lib/svc/manifest/system/filesystem group=sys
file path=lib/svc/manifest/system/filesystem/local-fs.xml group=sys mode=0444
file path=lib/svc/manifest/system/filesystem/minimal-fs.xml group=sys mode=0444
file path=lib/svc/manifest/system/filesystem/root-fs.xml group=sys mode=0444
file path=lib/svc/manifest/system/filesystem/usr-fs.xml group=sys mode=0444
$(i386_ONLY)file path=lib/svc/manifest/system/hostid.xml group=sys mode=0444
file path=lib/svc/manifest/system/hotplug.xml group=sys mode=0444
file path=lib/svc/manifest/system/identity.xml group=sys mode=0444
file path=lib/svc/manifest/system/idmap.xml group=sys mode=0444
file path=lib/svc/manifest/system/ipcc.xml group=sys mode=0444 \
    variant.opensolaris.zone=global
file path=lib/svc/manifest/system/keymap.xml group=sys mode=0444
file path=lib/svc/manifest/system/logadm-upgrade.xml group=sys mode=0444
file path=lib/svc/manifest/system/manifest-import.xml group=sys mode=0444
file path=lib/svc/manifest/system/name-service-cache.xml group=sys mode=0444
file path=lib/svc/manifest/system/pfexecd.xml group=sys mode=0444
file path=lib/svc/manifest/system/process-security.xml group=sys mode=0444
file path=lib/svc/manifest/system/rbac.xml group=sys mode=0444
file path=lib/svc/manifest/system/rmtmpfiles.xml group=sys mode=0444
file path=lib/svc/manifest/system/sac.xml group=sys mode=0444
dir  path=lib/svc/manifest/system/security group=sys
dir  path=lib/svc/manifest/system/svc group=sys
file path=lib/svc/manifest/system/svc/global.xml group=sys mode=0444
file path=lib/svc/manifest/system/svc/restarter.xml group=sys mode=0444
file path=lib/svc/manifest/system/system-log.xml group=sys mode=0444
file path=lib/svc/manifest/system/utmp.xml group=sys mode=0444
file path=lib/svc/manifest/system/vtdaemon.xml group=sys mode=0444
dir  path=lib/svc/method
file path=lib/svc/method/boot-archive mode=0555
file path=lib/svc/method/boot-archive-update mode=0555
file path=lib/svc/method/console-login mode=0555
file path=lib/svc/method/devices-audio mode=0555
file path=lib/svc/method/devices-local mode=0555
file path=lib/svc/method/dns-install mode=0555
file path=lib/svc/method/fs-local mode=0555
file path=lib/svc/method/fs-minimal mode=0555
file path=lib/svc/method/fs-root mode=0555
file path=lib/svc/method/fs-usr mode=0555
file path=lib/svc/method/identity-domain mode=0555
file path=lib/svc/method/identity-node mode=0555
file path=lib/svc/method/inetd-upgrade mode=0555
file path=lib/svc/method/keymap mode=0555
file path=lib/svc/method/ldap-client mode=0555
file path=lib/svc/method/logadm-upgrade mode=0555
file path=lib/svc/method/manifest-import mode=0555
file path=lib/svc/method/mpxio-upgrade mode=0555
file path=lib/svc/method/net-init mode=0555
file path=lib/svc/method/net-install mode=0555
file path=lib/svc/method/net-ipmgmt mode=0555
file path=lib/svc/method/net-ipmp mode=0555
file path=lib/svc/method/net-ipqos mode=0555
file path=lib/svc/method/net-iptun mode=0555
file path=lib/svc/method/net-loc mode=0555
file path=lib/svc/method/net-loopback mode=0555
file path=lib/svc/method/net-netmask mode=0555
file path=lib/svc/method/net-nwam mode=0555
file path=lib/svc/method/net-physical mode=0555
file path=lib/svc/method/net-routing-setup mode=0555
file path=lib/svc/method/net-svc mode=0555
file path=lib/svc/method/net-tcpkey mode=0555
file path=lib/svc/method/rmtmpfiles mode=0555
file path=lib/svc/method/rpc-bind mode=0555
file path=lib/svc/method/svc-allocate mode=0555
file path=lib/svc/method/svc-auditd mode=0555
file path=lib/svc/method/svc-auditset mode=0555
file path=lib/svc/method/svc-boot-config mode=0555
file path=lib/svc/method/svc-consadm mode=0555
file path=lib/svc/method/svc-cron mode=0555
file path=lib/svc/method/svc-dlmgmtd mode=0555
file path=lib/svc/method/svc-forwarding mode=0555
$(i386_ONLY)file path=lib/svc/method/svc-hostid mode=0555
file path=lib/svc/method/svc-hotplug mode=0555
file path=lib/svc/method/svc-ipcc mode=0555 variant.opensolaris.zone=global
file path=lib/svc/method/svc-legacy-routing mode=0555
file path=lib/svc/method/svc-nscd mode=0555
file path=lib/svc/method/svc-rbac mode=0555
file path=lib/svc/method/svc-sockfilter mode=0555
file path=lib/svc/method/svc-utmpd mode=0555
file path=lib/svc/method/system-log mode=0555
file path=lib/svc/method/vtdaemon mode=0555
file path=lib/svc/method/yp mode=0555
dir  path=lib/svc/monitor
dir  path=lib/svc/seed
# global.db is not needed in non-global zones, and it's pretty large.
file path=lib/svc/seed/global.db group=sys mode=0444 \
    variant.opensolaris.zone=global
# symmetrically, nonglobal.db is not needed in global zones.
file path=lib/svc/seed/nonglobal.db group=sys mode=0444 \
    variant.opensolaris.zone=nonglobal
dir  path=lib/svc/share
file path=lib/svc/share/README mode=0444
file path=lib/svc/share/fs_include.sh mode=0444
file path=lib/svc/share/ipf_include.sh mode=0444
file path=lib/svc/share/mfsthistory mode=0444
file path=lib/svc/share/net_include.sh mode=0444
file path=lib/svc/share/routing_include.sh mode=0444
file path=lib/svc/share/smf_include.sh mode=0444
dir  path=mnt group=sys
dir  path=opt group=sys
dir  path=proc group=root mode=0555
dir  path=root group=root mode=0700
file path=root/.bashrc group=root preserve=true
file path=root/.profile group=root preserve=true
dir  path=sbin group=sys
file path=sbin/autopush mode=0555
$(i386_ONLY)file path=sbin/biosdev mode=0555
file path=sbin/bootadm mode=0555
file path=sbin/cryptoadm mode=0555
file path=sbin/devprop mode=0555
file path=sbin/dhcpagent mode=0555
file path=sbin/dhcpinfo mode=0555
file path=sbin/dlmgmtd mode=0555
file path=sbin/fdisk mode=0555
file path=sbin/fiocompress mode=0555
file path=sbin/hostconfig mode=0555
file path=sbin/ifconfig mode=0555
file path=sbin/ifparse mode=0555
file path=sbin/init group=sys mode=0555
$(i386_ONLY)file path=sbin/installgrub group=sys mode=0555
file path=sbin/ipmpstat mode=0555
file path=sbin/mount mode=0555
file path=sbin/mountall group=sys mode=0555
file path=sbin/netstrategy mode=0555
link path=sbin/pfsh target=../usr/bin/pfexec
file path=sbin/rc0 group=sys mode=0744
file path=sbin/rc1 group=sys mode=0744
file path=sbin/rc2 group=sys mode=0744
file path=sbin/rc3 group=sys mode=0744
hardlink path=sbin/rc5 target=../sbin/rc0
hardlink path=sbin/rc6 target=../sbin/rc0
file path=sbin/rcS group=sys mode=0744
file path=sbin/route mode=0555
file path=sbin/routeadm mode=0555
file path=sbin/soconfig mode=0555
link path=sbin/su target=../usr/bin/su
file path=sbin/su.static group=sys mode=0555
file path=sbin/sulogin mode=0555
file path=sbin/swapadd group=sys mode=0744
file path=sbin/sync mode=0555
file path=sbin/tzreload mode=0555
file path=sbin/uadmin group=sys mode=0555
file path=sbin/umount mode=0555
file path=sbin/umountall group=sys mode=0555
file path=sbin/uname mode=0555
file path=sbin/zonename mode=0555
dir  path=system group=root
dir  path=system/boot group=root mode=0555
dir  path=system/contract group=root mode=0555
dir  path=system/object group=root mode=0555
dir  path=tmp group=sys mode=1777
dir  path=usr group=sys
link path=usr/adm target=../var/adm
dir  path=usr/bin
dir  path=usr/bin/$(ARCH32)
$(i386_ONLY)file path=usr/bin/$(ARCH32)/amt mode=0555
dir  path=usr/bin/$(ARCH64)
file path=usr/bin/$(ARCH64)/amt mode=0555
file path=usr/bin/$(ARCH64)/crle mode=0555
link path=usr/bin/$(ARCH64)/decrypt target=../../bin/decrypt
link path=usr/bin/$(ARCH64)/digest target=../../bin/digest
link path=usr/bin/$(ARCH64)/encrypt target=../../bin/encrypt
file path=usr/bin/$(ARCH64)/ls mode=0555
link path=usr/bin/$(ARCH64)/mac target=../../bin/mac
file path=usr/bin/$(ARCH64)/moe mode=0555
link path=usr/bin/$(ARCH64)/newtask target=../../bin/newtask
link path=usr/bin/$(ARCH64)/nohup target=../../bin/nohup
link path=usr/bin/$(ARCH64)/prctl target=../../bin/prctl
link path=usr/bin/$(ARCH64)/prstat target=../../bin/prstat
$(i386_ONLY)file path=usr/bin/addbadsec mode=0555
file path=usr/bin/amt mode=0555
file path=usr/bin/arch mode=0555
file path=usr/bin/at group=sys mode=4755
file path=usr/bin/atq group=sys mode=4755
file path=usr/bin/atrm group=sys mode=4755
file path=usr/bin/auths mode=0555
file path=usr/bin/basename mode=0555
file path=usr/bin/busstat mode=0555
file path=usr/bin/captoinfo mode=0555
file path=usr/bin/cat mode=0555
file path=usr/bin/chgrp mode=0555
file path=usr/bin/chmod mode=0555
file path=usr/bin/chown mode=0555
file path=usr/bin/ckdate mode=0555
file path=usr/bin/ckgid mode=0555
file path=usr/bin/ckint mode=0555
file path=usr/bin/ckitem mode=0555
file path=usr/bin/ckkeywd mode=0555
file path=usr/bin/ckpath mode=0555
file path=usr/bin/ckrange mode=0555
file path=usr/bin/ckstr mode=0555
file path=usr/bin/cktime mode=0555
file path=usr/bin/ckuid mode=0555
file path=usr/bin/ckyorn mode=0555
file path=usr/bin/clear mode=0555
file path=usr/bin/connstat mode=0555
file path=usr/bin/coreadm mode=0555
file path=usr/bin/cp mode=0555
file path=usr/bin/cpio mode=0555
file path=usr/bin/crle mode=0555
file path=usr/bin/crontab mode=4555
file path=usr/bin/crypt mode=0555
link path=usr/bin/csh target=../has/bin/csh mediator=csh \
    mediator-implementation=illumos
file path=usr/bin/ctrun mode=0555
file path=usr/bin/ctstat mode=0555
file path=usr/bin/ctwatch mode=0555
file path=usr/bin/date mode=0555
file path=usr/bin/dd mode=0555
file path=usr/bin/decrypt mode=0555
file path=usr/bin/devattr mode=0555
file path=usr/bin/devfree mode=0555
file path=usr/bin/devreserv mode=0555
link path=usr/bin/df target=../sbin/df
file path=usr/bin/digest mode=0555
file path=usr/bin/dirname mode=0555
$(i386_ONLY)file path=usr/bin/diskscan mode=0555
hardlink path=usr/bin/dispgid target=../../usr/bin/ckgid
hardlink path=usr/bin/dispuid target=../../usr/bin/ckuid
file path=usr/bin/domainname mode=0555
file path=usr/bin/du mode=0555
file path=usr/bin/dumpcs mode=0555
file path=usr/bin/dumpkeys mode=0555
file path=usr/bin/echo mode=0555
file path=usr/bin/ed mode=0555
hardlink path=usr/bin/edit target=../has/bin/edit
hardlink path=usr/bin/egrep target=../../usr/bin/grep
file path=usr/bin/eject mode=0555
hardlink path=usr/bin/encrypt target=../bin/decrypt
file path=usr/bin/env mode=0555
file path=usr/bin/expr mode=0555
file path=usr/bin/false mode=0555
file path=usr/bin/fdetach mode=0555
file path=usr/bin/fdformat mode=4555
hardlink path=usr/bin/fgrep target=../../usr/bin/grep
file path=usr/bin/file mode=0555
file path=usr/bin/find mode=0555
file path=usr/bin/fmt mode=0555
file path=usr/bin/fmtmsg mode=0555
file path=usr/bin/fold mode=0555
file path=usr/bin/fsstat mode=0555
file path=usr/bin/geniconvtbl mode=0555
file path=usr/bin/getconf mode=0555
file path=usr/bin/getdev mode=0555
file path=usr/bin/getdgrp mode=0555
file path=usr/bin/getent mode=0555
file path=usr/bin/getfacl mode=0555
file path=usr/bin/getopt mode=0555
file path=usr/bin/gettext mode=0555
file path=usr/bin/getvol mode=0555
file path=usr/bin/grep mode=0555
file path=usr/bin/groups mode=0555
file path=usr/bin/head mode=0555
file path=usr/bin/hostid mode=0555
file path=usr/bin/hostname mode=0555
file path=usr/bin/iconv mode=0555
file path=usr/bin/id mode=0555
file path=usr/bin/infocmp mode=0555
file path=usr/bin/iostat mode=0555
file path=usr/bin/isainfo mode=0555
file path=usr/bin/isalist mode=0555
file path=usr/bin/kbd mode=0555
file path=usr/bin/keylogin mode=0555
file path=usr/bin/keylogout mode=0555
file path=usr/bin/kmfcfg mode=0555
file path=usr/bin/kvmstat mode=0555
file path=usr/bin/line mode=0555
file path=usr/bin/listdgrp mode=0555
file path=usr/bin/listusers mode=0555
hardlink path=usr/bin/ln target=../../usr/bin/cp
file path=usr/bin/loadkeys mode=0555
file path=usr/bin/logger mode=0555
file path=usr/bin/login mode=4555
file path=usr/bin/logins mode=0750
file path=usr/bin/logname mode=0555
file path=usr/bin/ls mode=0555
file path=usr/bin/m4 mode=0555
hardlink path=usr/bin/mac target=../bin/digest
file path=usr/bin/mach mode=0555
file path=usr/bin/mail group=mail mode=2511
file path=usr/bin/mailx group=mail mode=2511
file path=usr/bin/makedev mode=0555
file path=usr/bin/mesg mode=0555
file path=usr/bin/mkdir mode=0555
file path=usr/bin/mkpwdict mode=0555
file path=usr/bin/mktemp mode=0555
file path=usr/bin/moe mode=0555
file path=usr/bin/more mode=0555
file path=usr/bin/mpstat mode=0555
file path=usr/bin/mt mode=0555
hardlink path=usr/bin/mv target=../../usr/bin/cp
file path=usr/bin/netstat mode=0555
file path=usr/bin/newgrp group=sys mode=4755
file path=usr/bin/newtask group=sys mode=4555
file path=usr/bin/nice mode=0555
file path=usr/bin/nohup mode=0555
file path=usr/bin/optisa mode=0555
hardlink path=usr/bin/page target=../../usr/bin/more
file path=usr/bin/pagesize mode=0555
file path=usr/bin/passwd group=sys mode=6555
file path=usr/bin/pathchk mode=0555
file path=usr/bin/pax mode=0555
hardlink path=usr/bin/pfbash target=../../usr/bin/pfexec
hardlink path=usr/bin/pfcsh target=../../usr/bin/pfexec
file path=usr/bin/pfexec mode=0555
hardlink path=usr/bin/pftcsh target=../../usr/bin/pfexec
hardlink path=usr/bin/pfzsh target=../../usr/bin/pfexec
file path=usr/bin/pg mode=0555
file path=usr/bin/pgrep mode=0555
hardlink path=usr/bin/pkill target=../../usr/bin/pgrep
file path=usr/bin/pktool mode=0555
file path=usr/bin/pr mode=0555
file path=usr/bin/prctl mode=0555
file path=usr/bin/printf mode=0555
file path=usr/bin/priocntl mode=0555
file path=usr/bin/profiles mode=0555
file path=usr/bin/projects mode=0555
file path=usr/bin/prstat mode=0555
file path=usr/bin/ps mode=0555
file path=usr/bin/putdev mode=0555
file path=usr/bin/putdgrp mode=0555
link path=usr/bin/pwconv target=../sbin/pwconv
file path=usr/bin/pwd mode=0555
hardlink path=usr/bin/red target=../../usr/bin/ed
file path=usr/bin/renice mode=0555
file path=usr/bin/rm mode=0555
link path=usr/bin/rmail target=./mail
file path=usr/bin/rmdir mode=0555
file path=usr/bin/roles mode=0555
file path=usr/bin/rpcinfo mode=0555
file path=usr/bin/runat mode=0555
file path=usr/bin/savecore mode=0555
file path=usr/bin/script mode=0555
file path=usr/bin/sed mode=0555
file path=usr/bin/setfacl mode=0555
file path=usr/bin/setpgrp group=sys mode=0555
file path=usr/bin/settime mode=0555
file path=usr/bin/sleep mode=0555
file path=usr/bin/strchg group=root mode=0555
link path=usr/bin/strclean target=../sbin/strclean
file path=usr/bin/strconf group=root mode=0555
link path=usr/bin/strerr target=../sbin/strerr
file path=usr/bin/stty mode=0555
file path=usr/bin/su group=sys mode=4555
file path=usr/bin/svcprop mode=0555
file path=usr/bin/svcs mode=0555
link path=usr/bin/sync target=../../sbin/sync
file path=usr/bin/tabs mode=0555
file path=usr/bin/tail mode=0555
link path=usr/bin/tar target=../sbin/tar
file path=usr/bin/tic mode=0555
file path=usr/bin/time mode=0555
file path=usr/bin/tip owner=uucp mode=4511
hardlink path=usr/bin/touch target=../../usr/bin/settime
file path=usr/bin/tpmadm mode=0555
file path=usr/bin/tput mode=0555
file path=usr/bin/tr mode=0555
file path=usr/bin/true mode=0555
file path=usr/bin/tty mode=0555
file path=usr/bin/tzselect mode=0555
link path=usr/bin/uname target=../../sbin/uname
hardlink path=usr/bin/uptime target=w
file path=usr/bin/userattr mode=0555
file path=usr/bin/uuidgen mode=0555
hardlink path=usr/bin/vedit target=../has/bin/edit
file path=usr/bin/vmstat mode=0555
file path=usr/bin/vtfontcvt mode=0555
file path=usr/bin/w mode=4555
file path=usr/bin/which mode=0555
file path=usr/bin/who mode=0555
file path=usr/bin/wracct mode=0555
file path=usr/bin/write group=tty mode=2555
file path=usr/bin/xargs mode=0555
file path=usr/bin/xstr mode=0555
dir  path=usr/ccs
dir  path=usr/ccs/bin
link path=usr/ccs/bin/m4 target=../../bin/m4
dir  path=usr/demo
dir  path=usr/games
dir  path=usr/has
dir  path=usr/has/bin
file path=usr/has/bin/csh mode=0555
file path=usr/has/bin/edit mode=0555
hardlink path=usr/has/bin/ex target=edit
link path=usr/has/bin/jsh target=sh
hardlink path=usr/has/bin/pfsh target=../../bin/pfexec
file path=usr/has/bin/sh mode=0555
hardlink path=usr/has/bin/vedit target=edit
hardlink path=usr/has/bin/vi target=edit
hardlink path=usr/has/bin/view target=edit
dir  path=usr/has/lib
link path=usr/has/lib/rsh target=../bin/sh
dir  path=usr/has/man
dir  path=usr/has/man/man1has
file path=usr/has/man/man1has/edit.1has
file path=usr/has/man/man1has/ex.1has
file path=usr/has/man/man1has/sh.1has
file path=usr/has/man/man1has/vi.1has
dir  path=usr/kernel group=sys
dir  path=usr/kernel/drv group=sys
dir  path=usr/kernel/drv/$(ARCH64) group=sys
file path=usr/kernel/drv/$(ARCH64)/dump group=sys
file path=usr/kernel/drv/$(ARCH64)/eventfd group=sys
file path=usr/kernel/drv/$(ARCH64)/fssnap group=sys
file path=usr/kernel/drv/$(ARCH64)/kstat group=sys
file path=usr/kernel/drv/$(ARCH64)/ksyms group=sys
file path=usr/kernel/drv/$(ARCH64)/logindmux group=sys
file path=usr/kernel/drv/$(ARCH64)/ptm group=sys
file path=usr/kernel/drv/$(ARCH64)/pts group=sys
file path=usr/kernel/drv/$(ARCH64)/timerfd group=sys
file path=usr/kernel/drv/dump.conf group=sys
file path=usr/kernel/drv/eventfd.conf group=sys
file path=usr/kernel/drv/fssnap.conf group=sys
file path=usr/kernel/drv/kstat.conf group=sys
file path=usr/kernel/drv/ksyms.conf group=sys
file path=usr/kernel/drv/logindmux.conf group=sys
file path=usr/kernel/drv/ptm.conf group=sys
file path=usr/kernel/drv/pts.conf group=sys
file path=usr/kernel/drv/timerfd.conf group=sys
dir  path=usr/kernel/exec group=sys
dir  path=usr/kernel/exec/$(ARCH64) group=sys
file path=usr/kernel/exec/$(ARCH64)/javaexec group=sys mode=0755
file path=usr/kernel/exec/$(ARCH64)/shbinexec group=sys mode=0755
dir  path=usr/kernel/fs group=sys
dir  path=usr/kernel/fs/$(ARCH64) group=sys
file path=usr/kernel/fs/$(ARCH64)/fdfs group=sys mode=0755
file path=usr/kernel/fs/$(ARCH64)/pcfs group=sys mode=0755
dir  path=usr/kernel/pcbe group=sys
dir  path=usr/kernel/pcbe/$(ARCH64) group=sys
dir  path=usr/kernel/sched group=sys
dir  path=usr/kernel/sched/$(ARCH64) group=sys
file path=usr/kernel/sched/$(ARCH64)/FX group=sys mode=0755
file path=usr/kernel/sched/$(ARCH64)/FX_DPTBL group=sys mode=0755
file path=usr/kernel/sched/$(ARCH64)/IA group=sys mode=0755
file path=usr/kernel/sched/$(ARCH64)/RT group=sys mode=0755
file path=usr/kernel/sched/$(ARCH64)/RT_DPTBL group=sys mode=0755
dir  path=usr/kernel/strmod group=sys
dir  path=usr/kernel/strmod/$(ARCH64) group=sys
file path=usr/kernel/strmod/$(ARCH64)/cryptmod group=sys mode=0755
file path=usr/kernel/strmod/$(ARCH64)/rlmod group=sys mode=0755
file path=usr/kernel/strmod/$(ARCH64)/telmod group=sys mode=0755
dir  path=usr/kernel/sys group=sys
dir  path=usr/kernel/sys/$(ARCH64) group=sys
file path=usr/kernel/sys/$(ARCH64)/acctctl group=sys mode=0755
file path=usr/kernel/sys/$(ARCH64)/exacctsys group=sys mode=0755
file path=usr/kernel/sys/$(ARCH64)/sysacct group=sys mode=0755
dir  path=usr/kvm
file path=usr/kvm/README group=sys
dir  path=usr/lib
dir  path=usr/lib/$(ARCH64)
link path=usr/lib/$(ARCH64)/ld.so.1 target=../../../lib/$(ARCH64)/ld.so.1
file path=usr/lib/$(ARCH64)/libshare.so.1
dir  path=usr/lib/audit
file path=usr/lib/audit/audit_record_attr mode=0444
dir  path=usr/lib/class
dir  path=usr/lib/class/FX
file path=usr/lib/class/FX/FXdispadmin mode=0555
file path=usr/lib/class/FX/FXpriocntl mode=0555
dir  path=usr/lib/class/IA
file path=usr/lib/class/IA/IAdispadmin mode=0555
file path=usr/lib/class/IA/IApriocntl mode=0555
dir  path=usr/lib/class/RT
file path=usr/lib/class/RT/RTdispadmin mode=0555
file path=usr/lib/class/RT/RTpriocntl mode=0555
dir  path=usr/lib/class/SDC
file path=usr/lib/class/SDC/SDCdispadmin mode=0555
file path=usr/lib/class/SDC/SDCpriocntl mode=0555
dir  path=usr/lib/class/TS
file path=usr/lib/class/TS/TSdispadmin mode=0555
file path=usr/lib/class/TS/TSpriocntl mode=0555
link path=usr/lib/cron target=../../etc/cron.d
dir  path=usr/lib/crypto
dir  path=usr/lib/devfsadm group=sys
link path=usr/lib/devfsadm/devfsadmd target=../../sbin/devfsadm
dir  path=usr/lib/devfsadm/linkmod group=sys
file path=usr/lib/devfsadm/linkmod/SUNW_audio_link.so group=sys
file path=usr/lib/devfsadm/linkmod/SUNW_cfg_link.so group=sys
file path=usr/lib/devfsadm/linkmod/SUNW_disk_link.so group=sys
file path=usr/lib/devfsadm/linkmod/SUNW_fssnap_link.so group=sys
file path=usr/lib/devfsadm/linkmod/SUNW_ieee1394_link.so group=sys
file path=usr/lib/devfsadm/linkmod/SUNW_lofi_link.so group=sys
file path=usr/lib/devfsadm/linkmod/SUNW_misc_link.so group=sys
file path=usr/lib/devfsadm/linkmod/SUNW_misc_link_$(ARCH).so group=sys
file path=usr/lib/devfsadm/linkmod/SUNW_port_link.so group=sys
file path=usr/lib/devfsadm/linkmod/SUNW_ramdisk_link.so group=sys
file path=usr/lib/devfsadm/linkmod/SUNW_sgen_link.so group=sys
file path=usr/lib/devfsadm/linkmod/SUNW_smp_link.so group=sys
file path=usr/lib/devfsadm/linkmod/SUNW_tape_link.so group=sys
file path=usr/lib/devfsadm/linkmod/SUNW_usb_link.so group=sys
$(i386_ONLY)file path=usr/lib/devfsadm/linkmod/SUNW_xen_link.so group=sys
file path=usr/lib/diffh mode=0555
link path=usr/lib/embedded_su target=../bin/su
file path=usr/lib/expreserve mode=0555
file path=usr/lib/exrecover mode=0555
dir  path=usr/lib/fs group=sys
dir  path=usr/lib/fs/autofs group=sys
dir  path=usr/lib/fs/autofs/$(ARCH64) group=sys
dir  path=usr/lib/fs/bootfs group=sys
file path=usr/lib/fs/bootfs/mount mode=0555
dir  path=usr/lib/fs/ctfs group=sys
file path=usr/lib/fs/ctfs/mount mode=0555
dir  path=usr/lib/fs/dev group=sys
link path=usr/lib/fs/dev/mount target=../../../../etc/fs/dev/mount
dir  path=usr/lib/fs/fd group=sys
file path=usr/lib/fs/fd/mount mode=0555
dir  path=usr/lib/fs/hsfs group=sys
hardlink path=usr/lib/fs/hsfs/fstyp target=../../../sbin/fstyp
file path=usr/lib/fs/hsfs/fstyp.so.1 mode=0555
file path=usr/lib/fs/hsfs/labelit mode=0555
link path=usr/lib/fs/hsfs/mount target=../../../../etc/fs/hsfs/mount
dir  path=usr/lib/fs/lofs group=sys
file path=usr/lib/fs/lofs/mount mode=0555
dir  path=usr/lib/fs/mntfs group=sys
file path=usr/lib/fs/mntfs/mount mode=0555
dir  path=usr/lib/fs/nfs group=sys
dir  path=usr/lib/fs/nfs/$(ARCH64) group=sys
dir  path=usr/lib/fs/objfs group=sys
file path=usr/lib/fs/objfs/mount mode=0555
dir  path=usr/lib/fs/proc group=sys
file path=usr/lib/fs/proc/mount mode=0555
dir  path=usr/lib/fs/sharefs group=sys
file path=usr/lib/fs/sharefs/mount mode=0555
dir  path=usr/lib/fs/tmpfs group=sys
file path=usr/lib/fs/tmpfs/mount mode=0555
dir  path=usr/lib/fs/ufs group=sys
file path=usr/lib/fs/ufs/clri mode=0555
hardlink path=usr/lib/fs/ufs/dcopy target=../../../../usr/lib/fs/ufs/clri
file path=usr/lib/fs/ufs/df mode=0555
file path=usr/lib/fs/ufs/edquota mode=0555
file path=usr/lib/fs/ufs/ff mode=0555
file path=usr/lib/fs/ufs/fsck mode=0555
file path=usr/lib/fs/ufs/fsckall mode=0555
file path=usr/lib/fs/ufs/fsdb mode=0555
file path=usr/lib/fs/ufs/fsirand mode=0555
file path=usr/lib/fs/ufs/fssnap mode=0555
hardlink path=usr/lib/fs/ufs/fstyp target=../../../sbin/fstyp
file path=usr/lib/fs/ufs/fstyp.so.1 mode=0555
file path=usr/lib/fs/ufs/labelit mode=0555
file path=usr/lib/fs/ufs/lockfs mode=0555
file path=usr/lib/fs/ufs/mkfs mode=0555
link path=usr/lib/fs/ufs/mount target=../../../../etc/fs/ufs/mount
file path=usr/lib/fs/ufs/ncheck mode=0555
file path=usr/lib/fs/ufs/newfs mode=0555
file path=usr/lib/fs/ufs/quot mode=0555
file path=usr/lib/fs/ufs/quota mode=4555
file path=usr/lib/fs/ufs/quotacheck mode=0555
file path=usr/lib/fs/ufs/quotaoff mode=0555
hardlink path=usr/lib/fs/ufs/quotaon target=../../../../usr/lib/fs/ufs/quotaoff
file path=usr/lib/fs/ufs/repquota mode=0555
file path=usr/lib/fs/ufs/tunefs mode=0555
file path=usr/lib/fs/ufs/ufsdump mode=4555
file path=usr/lib/fs/ufs/ufsrestore mode=4555
file path=usr/lib/fs/ufs/volcopy mode=0555
file path=usr/lib/getoptcvt mode=0555
dir  path=usr/lib/help
dir  path=usr/lib/help/auths
dir  path=usr/lib/help/auths/locale
dir  path=usr/lib/help/auths/locale/C
file path=usr/lib/help/auths/locale/C/AllSolAuthsHeader.html
file path=usr/lib/help/auths/locale/C/AuditHeader.html
file path=usr/lib/help/auths/locale/C/AuthJobsAdmin.html
file path=usr/lib/help/auths/locale/C/AuthJobsUser.html
file path=usr/lib/help/auths/locale/C/AuthProfmgrAssign.html
file path=usr/lib/help/auths/locale/C/AuthProfmgrDelegate.html
file path=usr/lib/help/auths/locale/C/AuthProfmgrExecattrWrite.html
file path=usr/lib/help/auths/locale/C/AuthProfmgrRead.html
file path=usr/lib/help/auths/locale/C/AuthProfmgrWrite.html
file path=usr/lib/help/auths/locale/C/AuthReadNDMP.html
file path=usr/lib/help/auths/locale/C/AuthReadSMB.html
file path=usr/lib/help/auths/locale/C/AuthRoleAssign.html
file path=usr/lib/help/auths/locale/C/AuthRoleDelegate.html
file path=usr/lib/help/auths/locale/C/AuthRoleWrite.html
file path=usr/lib/help/auths/locale/C/BindStates.html
file path=usr/lib/help/auths/locale/C/DevAllocHeader.html
file path=usr/lib/help/auths/locale/C/DevAllocate.html
file path=usr/lib/help/auths/locale/C/DevConfig.html
file path=usr/lib/help/auths/locale/C/DevGrant.html
file path=usr/lib/help/auths/locale/C/DevRevoke.html
file path=usr/lib/help/auths/locale/C/DhcpmgrHeader.html
file path=usr/lib/help/auths/locale/C/DhcpmgrWrite.html
file path=usr/lib/help/auths/locale/C/HotplugHeader.html
file path=usr/lib/help/auths/locale/C/HotplugModify.html
file path=usr/lib/help/auths/locale/C/IdmapRules.html
file path=usr/lib/help/auths/locale/C/JobHeader.html
file path=usr/lib/help/auths/locale/C/JobsGrant.html
file path=usr/lib/help/auths/locale/C/LinkSecurity.html
file path=usr/lib/help/auths/locale/C/LoginEnable.html
file path=usr/lib/help/auths/locale/C/LoginHeader.html
file path=usr/lib/help/auths/locale/C/LoginRemote.html
file path=usr/lib/help/auths/locale/C/NetworkAutoconfRead.html
file path=usr/lib/help/auths/locale/C/NetworkAutoconfSelect.html
file path=usr/lib/help/auths/locale/C/NetworkAutoconfWlan.html
file path=usr/lib/help/auths/locale/C/NetworkAutoconfWrite.html
file path=usr/lib/help/auths/locale/C/NetworkHeader.html
file path=usr/lib/help/auths/locale/C/NetworkILBconf.html
file path=usr/lib/help/auths/locale/C/NetworkILBenable.html
file path=usr/lib/help/auths/locale/C/NetworkInterfaceConfig.html
file path=usr/lib/help/auths/locale/C/NetworkVRRP.html
file path=usr/lib/help/auths/locale/C/PriAdmin.html
file path=usr/lib/help/auths/locale/C/ProfmgrHeader.html
file path=usr/lib/help/auths/locale/C/RoleHeader.html
file path=usr/lib/help/auths/locale/C/SmfAllocate.html
file path=usr/lib/help/auths/locale/C/SmfAutofsStates.html
file path=usr/lib/help/auths/locale/C/SmfCoreadmStates.html
file path=usr/lib/help/auths/locale/C/SmfCronStates.html
file path=usr/lib/help/auths/locale/C/SmfExAcctFlowStates.html
file path=usr/lib/help/auths/locale/C/SmfExAcctNetStates.html
file path=usr/lib/help/auths/locale/C/SmfExAcctProcessStates.html
file path=usr/lib/help/auths/locale/C/SmfExAcctTaskStates.html
file path=usr/lib/help/auths/locale/C/SmfHeader.html
file path=usr/lib/help/auths/locale/C/SmfILBStates.html
file path=usr/lib/help/auths/locale/C/SmfIPsecStates.html
file path=usr/lib/help/auths/locale/C/SmfIdmapStates.html
file path=usr/lib/help/auths/locale/C/SmfInetdStates.html
file path=usr/lib/help/auths/locale/C/SmfLocationStates.html
file path=usr/lib/help/auths/locale/C/SmfMDNSStates.html
file path=usr/lib/help/auths/locale/C/SmfManageAudit.html
file path=usr/lib/help/auths/locale/C/SmfManageHeader.html
file path=usr/lib/help/auths/locale/C/SmfManageHotplug.html
file path=usr/lib/help/auths/locale/C/SmfManageZFSSnap.html
file path=usr/lib/help/auths/locale/C/SmfModifyAppl.html
file path=usr/lib/help/auths/locale/C/SmfModifyDepend.html
file path=usr/lib/help/auths/locale/C/SmfModifyFramework.html
file path=usr/lib/help/auths/locale/C/SmfModifyHeader.html
file path=usr/lib/help/auths/locale/C/SmfModifyMethod.html
file path=usr/lib/help/auths/locale/C/SmfNADDStates.html
file path=usr/lib/help/auths/locale/C/SmfNDMPStates.html
file path=usr/lib/help/auths/locale/C/SmfNWAMStates.html
file path=usr/lib/help/auths/locale/C/SmfNscdStates.html
file path=usr/lib/help/auths/locale/C/SmfPowerStates.html
file path=usr/lib/help/auths/locale/C/SmfReparseStates.html
file path=usr/lib/help/auths/locale/C/SmfRoutingStates.html
file path=usr/lib/help/auths/locale/C/SmfSMBFSStates.html
file path=usr/lib/help/auths/locale/C/SmfSMBStates.html
file path=usr/lib/help/auths/locale/C/SmfSendmailStates.html
file path=usr/lib/help/auths/locale/C/SmfSshStates.html
file path=usr/lib/help/auths/locale/C/SmfSyslogStates.html
file path=usr/lib/help/auths/locale/C/SmfVRRPStates.html
file path=usr/lib/help/auths/locale/C/SmfValueAudit.html
file path=usr/lib/help/auths/locale/C/SmfValueCoreadm.html
file path=usr/lib/help/auths/locale/C/SmfValueExAcctFlow.html
file path=usr/lib/help/auths/locale/C/SmfValueExAcctNet.html
file path=usr/lib/help/auths/locale/C/SmfValueExAcctProcess.html
file path=usr/lib/help/auths/locale/C/SmfValueExAcctTask.html
file path=usr/lib/help/auths/locale/C/SmfValueFirewall.html
file path=usr/lib/help/auths/locale/C/SmfValueHeader.html
file path=usr/lib/help/auths/locale/C/SmfValueIPsec.html
file path=usr/lib/help/auths/locale/C/SmfValueIdmap.html
file path=usr/lib/help/auths/locale/C/SmfValueInetd.html
file path=usr/lib/help/auths/locale/C/SmfValueMDNS.html
file path=usr/lib/help/auths/locale/C/SmfValueNADD.html
file path=usr/lib/help/auths/locale/C/SmfValueNDMP.html
file path=usr/lib/help/auths/locale/C/SmfValueNWAM.html
file path=usr/lib/help/auths/locale/C/SmfValueProcSec.html
file path=usr/lib/help/auths/locale/C/SmfValueRouting.html
file path=usr/lib/help/auths/locale/C/SmfValueSMB.html
file path=usr/lib/help/auths/locale/C/SmfValueVscan.html
file path=usr/lib/help/auths/locale/C/SmfValueVt.html
file path=usr/lib/help/auths/locale/C/SmfVscanStates.html
file path=usr/lib/help/auths/locale/C/SmfVtStates.html
file path=usr/lib/help/auths/locale/C/SmfWpaStates.html
file path=usr/lib/help/auths/locale/C/SysCpuPowerMgmt.html
file path=usr/lib/help/auths/locale/C/SysDate.html
file path=usr/lib/help/auths/locale/C/SysHeader.html
file path=usr/lib/help/auths/locale/C/SysMaintenance.html
file path=usr/lib/help/auths/locale/C/SysPowerMgmtBrightness.html
file path=usr/lib/help/auths/locale/C/SysPowerMgmtHeader.html
file path=usr/lib/help/auths/locale/C/SysPowerMgmtSuspend.html
file path=usr/lib/help/auths/locale/C/SysPowerMgmtSuspendtoDisk.html
file path=usr/lib/help/auths/locale/C/SysPowerMgmtSuspendtoRAM.html
file path=usr/lib/help/auths/locale/C/SysShutdown.html
file path=usr/lib/help/auths/locale/C/SysSyseventRead.html
file path=usr/lib/help/auths/locale/C/SysSyseventWrite.html
file path=usr/lib/help/auths/locale/C/WifiConfig.html
file path=usr/lib/help/auths/locale/C/WifiWep.html
file path=usr/lib/help/auths/locale/C/ZoneCloneFrom.html
file path=usr/lib/help/auths/locale/C/ZoneHeader.html
file path=usr/lib/help/auths/locale/C/ZoneLogin.html
file path=usr/lib/help/auths/locale/C/ZoneManage.html
dir  path=usr/lib/help/profiles
dir  path=usr/lib/help/profiles/locale
dir  path=usr/lib/help/profiles/locale/C
file path=usr/lib/help/profiles/locale/C/RtAcctadm.html
file path=usr/lib/help/profiles/locale/C/RtAll.html
file path=usr/lib/help/profiles/locale/C/RtAuditCfg.html
file path=usr/lib/help/profiles/locale/C/RtAuditCtrl.html
file path=usr/lib/help/profiles/locale/C/RtAuditReview.html
file path=usr/lib/help/profiles/locale/C/RtCPUPowerManagement.html
file path=usr/lib/help/profiles/locale/C/RtConsUser.html
file path=usr/lib/help/profiles/locale/C/RtContractObserver.html
file path=usr/lib/help/profiles/locale/C/RtCronMngmnt.html
file path=usr/lib/help/profiles/locale/C/RtCryptoMngmnt.html
file path=usr/lib/help/profiles/locale/C/RtDHCPMngmnt.html
file path=usr/lib/help/profiles/locale/C/RtDatAdmin.html
file path=usr/lib/help/profiles/locale/C/RtDefault.html
file path=usr/lib/help/profiles/locale/C/RtDeviceMngmnt.html
file path=usr/lib/help/profiles/locale/C/RtDeviceSecurity.html
file path=usr/lib/help/profiles/locale/C/RtExAcctFlow.html
file path=usr/lib/help/profiles/locale/C/RtExAcctNet.html
file path=usr/lib/help/profiles/locale/C/RtExAcctProcess.html
file path=usr/lib/help/profiles/locale/C/RtExAcctTask.html
file path=usr/lib/help/profiles/locale/C/RtFTPMngmnt.html
file path=usr/lib/help/profiles/locale/C/RtFileSysMngmnt.html
file path=usr/lib/help/profiles/locale/C/RtFileSysSecurity.html
file path=usr/lib/help/profiles/locale/C/RtHotplugMngmnt.html
file path=usr/lib/help/profiles/locale/C/RtIPFilterMngmnt.html
file path=usr/lib/help/profiles/locale/C/RtIdmapMngmnt.html
file path=usr/lib/help/profiles/locale/C/RtIdmapNameRulesMngmnt.html
file path=usr/lib/help/profiles/locale/C/RtInetdMngmnt.html
file path=usr/lib/help/profiles/locale/C/RtKerberosClntMngmnt.html
file path=usr/lib/help/profiles/locale/C/RtKerberosSrvrMngmnt.html
file path=usr/lib/help/profiles/locale/C/RtLogMngmnt.html
file path=usr/lib/help/profiles/locale/C/RtMailMngmnt.html
file path=usr/lib/help/profiles/locale/C/RtMaintAndRepair.html
file path=usr/lib/help/profiles/locale/C/RtMediaBkup.html
file path=usr/lib/help/profiles/locale/C/RtMediaCtlg.html
file path=usr/lib/help/profiles/locale/C/RtMediaRestore.html
file path=usr/lib/help/profiles/locale/C/RtNDMPMngmnt.html
file path=usr/lib/help/profiles/locale/C/RtNameServiceAdmin.html
file path=usr/lib/help/profiles/locale/C/RtNameServiceSecure.html
file path=usr/lib/help/profiles/locale/C/RtNetAutoconfAdmin.html
file path=usr/lib/help/profiles/locale/C/RtNetAutoconfUser.html
file path=usr/lib/help/profiles/locale/C/RtNetILB.html
file path=usr/lib/help/profiles/locale/C/RtNetIPsec.html
file path=usr/lib/help/profiles/locale/C/RtNetLinkSecure.html
file path=usr/lib/help/profiles/locale/C/RtNetMngmnt.html
file path=usr/lib/help/profiles/locale/C/RtNetObservability.html
file path=usr/lib/help/profiles/locale/C/RtNetSecure.html
file path=usr/lib/help/profiles/locale/C/RtNetTCPMngmnt.html
file path=usr/lib/help/profiles/locale/C/RtNetVRRP.html
file path=usr/lib/help/profiles/locale/C/RtNetWifiMngmnt.html
file path=usr/lib/help/profiles/locale/C/RtNetWifiSecure.html
file path=usr/lib/help/profiles/locale/C/RtObAccessMngmnt.html
file path=usr/lib/help/profiles/locale/C/RtOperator.html
file path=usr/lib/help/profiles/locale/C/RtPriAdmin.html
file path=usr/lib/help/profiles/locale/C/RtPrntAdmin.html
file path=usr/lib/help/profiles/locale/C/RtProcManagement.html
file path=usr/lib/help/profiles/locale/C/RtReparseMngmnt.html
file path=usr/lib/help/profiles/locale/C/RtReservedProfile.html
file path=usr/lib/help/profiles/locale/C/RtRightsDelegate.html
file path=usr/lib/help/profiles/locale/C/RtSMBFSMngmnt.html
file path=usr/lib/help/profiles/locale/C/RtSMBMngmnt.html
file path=usr/lib/help/profiles/locale/C/RtSoftwareInstall.html
file path=usr/lib/help/profiles/locale/C/RtSysAdmin.html
file path=usr/lib/help/profiles/locale/C/RtSysEvMngmnt.html
file path=usr/lib/help/profiles/locale/C/RtSysPowerMgmt.html
file path=usr/lib/help/profiles/locale/C/RtSysPowerMgmtBrightness.html
file path=usr/lib/help/profiles/locale/C/RtSysPowerMgmtSuspend.html
file path=usr/lib/help/profiles/locale/C/RtSysPowerMgmtSuspendtoDisk.html
file path=usr/lib/help/profiles/locale/C/RtSysPowerMgmtSuspendtoRAM.html
file path=usr/lib/help/profiles/locale/C/RtUserMngmnt.html
file path=usr/lib/help/profiles/locale/C/RtUserSecurity.html
file path=usr/lib/help/profiles/locale/C/RtVscanMngmnt.html
file path=usr/lib/help/profiles/locale/C/RtZFSFileSysMngmnt.html
file path=usr/lib/help/profiles/locale/C/RtZFSStorageMngmnt.html
file path=usr/lib/help/profiles/locale/C/RtZoneMngmnt.html
file path=usr/lib/help/profiles/locale/C/RtZoneSecurity.html
file path=usr/lib/hotplugd mode=0555
file path=usr/lib/idmapd mode=0555
dir  path=usr/lib/inet
dir  path=usr/lib/inet/$(ARCH64)
file path=usr/lib/inet/$(ARCH64)/in.iked mode=0555
file path=usr/lib/inet/certdb mode=0555
file path=usr/lib/inet/certlocal mode=0555
file path=usr/lib/inet/certrldb mode=0555
hardlink path=usr/lib/inet/in.iked target=../../../usr/lib/isaexec
file path=usr/lib/inet/inetd mode=0555
file path=usr/lib/intrd mode=0555
file path=usr/lib/isaexec mode=0555
link path=usr/lib/ld.so.1 target=../../lib/ld.so.1
file path=usr/lib/libshare.so.1
dir  path=usr/lib/locale
dir  path=usr/lib/locale/C
dir  path=usr/lib/locale/C.UTF-8
dir  path=usr/lib/locale/C.UTF-8/LC_COLLATE
dir  path=usr/lib/locale/C.UTF-8/LC_CTYPE
file path=usr/lib/locale/C.UTF-8/LC_CTYPE/LCL_DATA mode=0444
dir  path=usr/lib/locale/C.UTF-8/LC_MESSAGES
dir  path=usr/lib/locale/C.UTF-8/LC_MONETARY
dir  path=usr/lib/locale/C.UTF-8/LC_NUMERIC
dir  path=usr/lib/locale/C.UTF-8/LC_TIME
dir  path=usr/lib/locale/C/LC_COLLATE
dir  path=usr/lib/locale/C/LC_CTYPE
dir  path=usr/lib/locale/C/LC_MESSAGES
dir  path=usr/lib/locale/C/LC_MONETARY
dir  path=usr/lib/locale/C/LC_NUMERIC
dir  path=usr/lib/locale/C/LC_TIME
link path=usr/lib/locale/POSIX target=./C
file path=usr/lib/makekey mode=0555
file path=usr/lib/more.help
dir  path=usr/lib/netsvc group=sys
file path=usr/lib/newsyslog group=sys mode=0555
file path=usr/lib/passmgmt group=sys mode=0555
dir  path=usr/lib/pci
file path=usr/lib/pci/pcidr mode=0555
file path=usr/lib/pci/pcidr_plugin.so
file path=usr/lib/pci/pcieb mode=0555
file path=usr/lib/pfexecd mode=0555
file path=usr/lib/platexec mode=0555
dir  path=usr/lib/rcm
dir  path=usr/lib/rcm/modules
file path=usr/lib/rcm/modules/SUNW_aggr_rcm.so mode=0555
file path=usr/lib/rcm/modules/SUNW_cluster_rcm.so mode=0555
file path=usr/lib/rcm/modules/SUNW_dump_rcm.so mode=0555
file path=usr/lib/rcm/modules/SUNW_filesys_rcm.so mode=0555
file path=usr/lib/rcm/modules/SUNW_ibpart_rcm.so mode=0555
file path=usr/lib/rcm/modules/SUNW_ip_anon_rcm.so mode=0555
file path=usr/lib/rcm/modules/SUNW_ip_rcm.so mode=0555
file path=usr/lib/rcm/modules/SUNW_mpxio_rcm.so mode=0555
file path=usr/lib/rcm/modules/SUNW_network_rcm.so mode=0555
file path=usr/lib/rcm/modules/SUNW_swap_rcm.so mode=0555
file path=usr/lib/rcm/modules/SUNW_vlan_rcm.so mode=0555
file path=usr/lib/rcm/modules/SUNW_vnic_rcm.so mode=0555
file path=usr/lib/rcm/rcm_daemon mode=0555
dir  path=usr/lib/rcm/scripts
dir  path=usr/lib/reparse
file path=usr/lib/reparse/reparsed group=sys mode=0555
dir  path=usr/lib/saf
file path=usr/lib/saf/listen group=sys mode=0755
file path=usr/lib/saf/nlps_server group=sys mode=0755
file path=usr/lib/saf/sac group=sys mode=0555
file path=usr/lib/saf/ttymon group=sys mode=0555
dir  path=usr/lib/secure
dir  path=usr/lib/secure/$(ARCH64)
link path=usr/lib/secure/32 target=.
link path=usr/lib/secure/64 target=$(ARCH64)
dir  path=usr/lib/security
dir  path=usr/lib/spd
file path=usr/lib/spd/spd mode=0555
dir  path=usr/lib/sysevent
dir  path=usr/lib/sysevent/modules
file path=usr/lib/sysevent/modules/datalink_mod.so
file path=usr/lib/sysevent/modules/devfsadmd_mod.so
file path=usr/lib/sysevent/modules/sysevent_conf_mod.so
file path=usr/lib/sysevent/modules/sysevent_reg_mod.so
file path=usr/lib/sysevent/syseventconfd mode=0555
file path=usr/lib/sysevent/syseventd mode=0555
file path=usr/lib/utmp_update mode=4555
file path=usr/lib/utmpd mode=0555
file path=usr/lib/vtdaemon mode=0555
file path=usr/lib/vtinfo mode=0555
file path=usr/lib/vtxlock mode=0555
link path=usr/mail target=../var/mail
dir  path=usr/net group=sys
dir  path=usr/net/nls group=sys
link path=usr/net/nls/listen target=../../lib/saf/listen
link path=usr/net/nls/nlps_server target=../../lib/saf/nlps_server
dir  path=usr/net/servers group=sys
link path=usr/news target=../var/news
dir  path=usr/old
dir  path=usr/platform group=sys
dir  path=usr/platform group=sys
dir  path=usr/platform/oxide group=sys
dir  path=usr/platform/oxide/bin group=sys
file path=usr/platform/oxide/bin/dtrace_ipcc mode=0555
file path=usr/platform/oxide/bin/ipcc mode=0555
file path=usr/platform/oxide/bin/tmpx mode=0555
link path=usr/preserve target=../var/preserve
link path=usr/pub target=./share/lib/pub
dir  path=usr/sadm
dir  path=usr/sadm/bin
hardlink path=usr/sadm/bin/dispgid target=../../../usr/bin/ckgid
hardlink path=usr/sadm/bin/dispuid target=../../../usr/bin/ckuid
hardlink path=usr/sadm/bin/errange target=../../../usr/bin/ckrange
hardlink path=usr/sadm/bin/errdate target=../../../usr/bin/ckdate
hardlink path=usr/sadm/bin/errgid target=../../../usr/bin/ckgid
hardlink path=usr/sadm/bin/errint target=../../../usr/bin/ckint
hardlink path=usr/sadm/bin/erritem target=../../../usr/bin/ckitem
hardlink path=usr/sadm/bin/errpath target=../../../usr/bin/ckpath
hardlink path=usr/sadm/bin/errstr target=../../../usr/bin/ckstr
hardlink path=usr/sadm/bin/errtime target=../../../usr/bin/cktime
hardlink path=usr/sadm/bin/erruid target=../../../usr/bin/ckuid
hardlink path=usr/sadm/bin/erryorn target=../../../usr/bin/ckyorn
hardlink path=usr/sadm/bin/helpdate target=../../../usr/bin/ckdate
hardlink path=usr/sadm/bin/helpgid target=../../../usr/bin/ckgid
hardlink path=usr/sadm/bin/helpint target=../../../usr/bin/ckint
hardlink path=usr/sadm/bin/helpitem target=../../../usr/bin/ckitem
hardlink path=usr/sadm/bin/helppath target=../../../usr/bin/ckpath
hardlink path=usr/sadm/bin/helprange target=../../../usr/bin/ckrange
hardlink path=usr/sadm/bin/helpstr target=../../../usr/bin/ckstr
hardlink path=usr/sadm/bin/helptime target=../../../usr/bin/cktime
hardlink path=usr/sadm/bin/helpuid target=../../../usr/bin/ckuid
hardlink path=usr/sadm/bin/helpyorn target=../../../usr/bin/ckyorn
file path=usr/sadm/bin/puttext mode=0555
hardlink path=usr/sadm/bin/valdate target=../../../usr/bin/ckdate
hardlink path=usr/sadm/bin/valgid target=../../../usr/bin/ckgid
hardlink path=usr/sadm/bin/valint target=../../../usr/bin/ckint
hardlink path=usr/sadm/bin/valpath target=../../../usr/bin/ckpath
hardlink path=usr/sadm/bin/valrange target=../../../usr/bin/ckrange
hardlink path=usr/sadm/bin/valstr target=../../../usr/bin/ckstr
hardlink path=usr/sadm/bin/valtime target=../../../usr/bin/cktime
hardlink path=usr/sadm/bin/valuid target=../../../usr/bin/ckuid
hardlink path=usr/sadm/bin/valyorn target=../../../usr/bin/ckyorn
dir  path=usr/sadm/install
file path=usr/sadm/install/miniroot.db group=sys mode=0444
dir  path=usr/sadm/install/scripts
file path=usr/sadm/install/scripts/i.ipsecalgs group=sys mode=0555
file path=usr/sadm/install/scripts/i.kcfconf group=sys mode=0555
file path=usr/sadm/install/scripts/i.kmfconf group=sys mode=0555
file path=usr/sadm/install/scripts/i.manifest group=sys mode=0555
file path=usr/sadm/install/scripts/i.pkcs11conf group=sys mode=0555
file path=usr/sadm/install/scripts/i.rbac group=sys mode=0555
file path=usr/sadm/install/scripts/r.ipsecalgs group=sys mode=0555
file path=usr/sadm/install/scripts/r.kcfconf group=sys mode=0555
file path=usr/sadm/install/scripts/r.kmfconf group=sys mode=0555
file path=usr/sadm/install/scripts/r.manifest group=sys mode=0555
file path=usr/sadm/install/scripts/r.pkcs11conf group=sys mode=0555
file path=usr/sadm/install/scripts/r.rbac group=sys mode=0555
file path=usr/sadm/ugdates mode=0444
dir  path=usr/sbin
$(i386_ONLY)dir path=usr/sbin/$(ARCH32)
dir  path=usr/sbin/$(ARCH64)
file path=usr/sbin/6to4relay mode=0555
file path=usr/sbin/acctadm mode=0555
file path=usr/sbin/add_drv group=sys mode=0555
file path=usr/sbin/allocate mode=4555
file path=usr/sbin/arp mode=0555
file path=usr/sbin/audit mode=0555
file path=usr/sbin/auditconfig mode=0555
file path=usr/sbin/auditd mode=0555
file path=usr/sbin/auditrecord mode=0555
file path=usr/sbin/auditreduce mode=0555
file path=usr/sbin/auditstat mode=0555
hardlink path=usr/sbin/audlinks target=./devfsadm
link path=usr/sbin/autopush target=../../sbin/autopush
link path=usr/sbin/bootadm target=../../sbin/bootadm
file path=usr/sbin/cfgadm mode=0555
file path=usr/sbin/chroot mode=0555
file path=usr/sbin/clear_locks mode=0555
file path=usr/sbin/clinfo mode=0555
file path=usr/sbin/clri mode=0555
file path=usr/sbin/consadm group=sys mode=0555
hardlink path=usr/sbin/consadmd target=../../usr/sbin/consadm
file path=usr/sbin/cron group=sys mode=0555
link path=usr/sbin/cryptoadm target=../../sbin/cryptoadm
link path=usr/sbin/dcopy target=./clri
hardlink path=usr/sbin/deallocate target=../../usr/sbin/allocate
file path=usr/sbin/devfsadm group=sys mode=0755
file path=usr/sbin/devinfo mode=0555
hardlink path=usr/sbin/devlinks target=./devfsadm
link path=usr/sbin/devnm target=./df
file path=usr/sbin/df mode=0555
file path=usr/sbin/dfmounts mode=0555
hardlink path=usr/sbin/dfshares target=../../usr/sbin/dfmounts
hardlink path=usr/sbin/disks target=./devfsadm
file path=usr/sbin/dispadmin mode=0555
link path=usr/sbin/dladm target=../../sbin/dladm
link path=usr/sbin/dlstat target=../../sbin/dlstat
file path=usr/sbin/dminfo mode=0555
hardlink path=usr/sbin/drvconfig target=./devfsadm
file path=usr/sbin/dumpadm mode=0555
link path=usr/sbin/edquota target=../lib/fs/ufs/edquota
file path=usr/sbin/eeprom group=sys mode=2555
link path=usr/sbin/fdisk target=../../sbin/fdisk
file path=usr/sbin/ff mode=0555
link path=usr/sbin/fiocompress target=../../sbin/fiocompress
link path=usr/sbin/flowadm target=../../sbin/flowadm
link path=usr/sbin/flowstat target=../../sbin/flowstat
file path=usr/sbin/fmthard group=sys mode=0555
file path=usr/sbin/format mode=0555
file path=usr/sbin/fsck mode=0555
link path=usr/sbin/fsdb target=./clri
link path=usr/sbin/fsirand target=../lib/fs/ufs/fsirand
link path=usr/sbin/fssnap target=./clri
file path=usr/sbin/fstyp group=sys mode=0555
file path=usr/sbin/fuser mode=0555
file path=usr/sbin/getdevpolicy group=sys mode=0555
file path=usr/sbin/getmajor group=sys mode=0755
file path=usr/sbin/groupadd group=sys mode=0555
file path=usr/sbin/groupdel group=sys mode=0555
file path=usr/sbin/groupmod group=sys mode=0555
file path=usr/sbin/growfs mode=0555
file path=usr/sbin/grpck mode=0555
file path=usr/sbin/halt mode=0755
link path=usr/sbin/hostconfig target=../../sbin/hostconfig
file path=usr/sbin/hotplug mode=0555
file path=usr/sbin/idmap mode=0555
file path=usr/sbin/if_mpadm mode=0555
link path=usr/sbin/ifconfig target=../../sbin/ifconfig
file path=usr/sbin/ikeadm mode=0555
file path=usr/sbin/ikecert mode=0555
file path=usr/sbin/inetadm mode=0555
file path=usr/sbin/inetconv mode=0555
link path=usr/sbin/inetd target=../lib/inet/inetd
link path=usr/sbin/init target=../../sbin/init
file path=usr/sbin/install mode=0555
file path=usr/sbin/installboot group=sys mode=0555
$(i386_ONLY)link path=usr/sbin/installgrub target=../../sbin/installgrub
file path=usr/sbin/ipaddrsel mode=0555
link path=usr/sbin/ipadm target=../../sbin/ipadm
link path=usr/sbin/ipmpstat target=../../sbin/ipmpstat
file path=usr/sbin/ipsecalgs mode=0555
file path=usr/sbin/ipsecconf mode=0555
file path=usr/sbin/ipseckey mode=0555
file path=usr/sbin/keyserv group=sys mode=0555
file path=usr/sbin/killall mode=0555
link path=usr/sbin/labelit target=./clri
file path=usr/sbin/link mode=0555
hardlink path=usr/sbin/list_devices target=../../usr/sbin/allocate
file path=usr/sbin/locator mode=0555
link path=usr/sbin/lockfs target=../lib/fs/ufs/lockfs
file path=usr/sbin/lofiadm mode=0555
file path=usr/sbin/logadm mode=0555
file path=usr/sbin/makedbm mode=0555
file path=usr/sbin/mkdevalloc mode=0555
hardlink path=usr/sbin/mkdevmaps target=../../usr/sbin/mkdevalloc
file path=usr/sbin/mkfile mode=0555
link path=usr/sbin/mkfs target=./clri
file path=usr/sbin/mknod mode=0555
file path=usr/sbin/modinfo group=sys mode=0555
file path=usr/sbin/modload group=sys mode=0555
file path=usr/sbin/modunload group=sys mode=0555
link path=usr/sbin/mount target=../../sbin/mount
file path=usr/sbin/mountall group=sys mode=0555
file path=usr/sbin/msgid mode=0555
file path=usr/sbin/mvdir mode=0555
link path=usr/sbin/ncheck target=./ff
file path=usr/sbin/ndd mode=0555
file path=usr/sbin/ndp mode=0555
link path=usr/sbin/newfs target=../lib/fs/ufs/newfs
file path=usr/sbin/nlsadmin group=adm mode=0755
file path=usr/sbin/nltest mode=0555
file path=usr/sbin/nscd mode=0555
file path=usr/sbin/nwamadm mode=0555
file path=usr/sbin/nwamcfg mode=0555
file path=usr/sbin/pbind group=sys mode=0555
file path=usr/sbin/ping mode=4555
file path=usr/sbin/pmadm group=sys mode=0555
hardlink path=usr/sbin/ports target=./devfsadm
hardlink path=usr/sbin/poweroff target=./halt
file path=usr/sbin/praudit mode=0555
file path=usr/sbin/prtconf group=sys mode=2555
$(i386_ONLY)file path=usr/sbin/prtdiag group=sys mode=2755
file path=usr/sbin/prtvtoc group=sys mode=0555
file path=usr/sbin/psradm group=sys mode=0555
file path=usr/sbin/psrinfo group=sys mode=0555
file path=usr/sbin/psrset group=sys mode=0555
file path=usr/sbin/pwck mode=0555
file path=usr/sbin/pwconv group=sys mode=0555
link path=usr/sbin/quot target=../lib/fs/ufs/quot
link path=usr/sbin/quota target=../lib/fs/ufs/quota
link path=usr/sbin/quotacheck target=../lib/fs/ufs/quotacheck
link path=usr/sbin/quotaoff target=../lib/fs/ufs/quotaoff
link path=usr/sbin/quotaon target=../lib/fs/ufs/quotaon
file path=usr/sbin/raidctl mode=0555
file path=usr/sbin/ramdiskadm mode=0555
file path=usr/sbin/rctladm mode=0555
$(i386_ONLY)file path=usr/sbin/rdmsr mode=0555 variant.opensolaris.zone=global
hardlink path=usr/sbin/reboot target=./halt
file path=usr/sbin/rem_drv group=sys mode=0555
link path=usr/sbin/repquota target=../lib/fs/ufs/repquota
hardlink path=usr/sbin/roleadd target=../../usr/sbin/useradd
hardlink path=usr/sbin/roledel target=../../usr/sbin/userdel
hardlink path=usr/sbin/rolemod target=../../usr/sbin/usermod
file path=usr/sbin/root_archive group=sys mode=0555
link path=usr/sbin/route target=../../sbin/route
link path=usr/sbin/routeadm target=../../sbin/routeadm
file path=usr/sbin/rpcbind mode=0555
$(i386_ONLY)file path=usr/sbin/rtc mode=0555
file path=usr/sbin/sacadm group=sys mode=4755
file path=usr/sbin/setmnt mode=0555
hardlink path=usr/sbin/share target=../../usr/sbin/sharemgr
file path=usr/sbin/shareall mode=0555
file path=usr/sbin/sharectl mode=0555
file path=usr/sbin/sharemgr mode=0555
file path=usr/sbin/shutdown group=sys mode=0755
file path=usr/sbin/smbios mode=0555
file path=usr/sbin/stmsboot mode=0555
file path=usr/sbin/strace group=sys mode=0555
file path=usr/sbin/strclean group=sys mode=0555
file path=usr/sbin/strerr group=sys mode=0555
file path=usr/sbin/sttydefs group=sys mode=0755
file path=usr/sbin/svcadm mode=0555
file path=usr/sbin/svccfg mode=0555
file path=usr/sbin/swap group=sys mode=2555
link path=usr/sbin/sync target=../../sbin/sync
file path=usr/sbin/syncinit mode=0555
file path=usr/sbin/syncloop mode=0555
file path=usr/sbin/syncstat mode=0555
file path=usr/sbin/sysdef group=sys mode=2555
file path=usr/sbin/syseventadm group=sys mode=0555
file path=usr/sbin/syslogd group=sys mode=0555
hardlink path=usr/sbin/tapes target=./devfsadm
file path=usr/sbin/tar mode=0555
hardlink path=usr/sbin/tcpkey target=../../usr/sbin/ipseckey
file path=usr/sbin/traceroute mode=4555
file path=usr/sbin/trapstat mode=0555
file path=usr/sbin/ttyadm group=sys mode=0755
link path=usr/sbin/tunefs target=../lib/fs/ufs/tunefs
link path=usr/sbin/tzreload target=../../sbin/tzreload
link path=usr/sbin/uadmin target=../../sbin/uadmin
$(i386_ONLY)file path=usr/sbin/ucodeadm mode=0555
link path=usr/sbin/ufsdump target=../lib/fs/ufs/ufsdump
link path=usr/sbin/ufsrestore target=../lib/fs/ufs/ufsrestore
link path=usr/sbin/umount target=../../sbin/umount
file path=usr/sbin/umountall group=sys mode=0555
file path=usr/sbin/unlink mode=0555
hardlink path=usr/sbin/unshare target=../../usr/sbin/sharemgr
file path=usr/sbin/unshareall mode=0555
file path=usr/sbin/update_drv group=sys mode=0555
file path=usr/sbin/useradd group=sys mode=0555
file path=usr/sbin/userdel group=sys mode=0555
file path=usr/sbin/usermod group=sys mode=0555
file path=usr/sbin/volcopy mode=0555
file path=usr/sbin/wall group=tty mode=2555
file path=usr/sbin/whodo mode=4555
file path=usr/sbin/zdump mode=0555
file path=usr/sbin/zic mode=0555
dir  path=usr/share
dir  path=usr/share/lib
dir  path=usr/share/lib/mailx
file path=usr/share/lib/mailx/mailx.help
file path=usr/share/lib/mailx/mailx.help.~
dir  path=usr/share/lib/pub
dir  path=usr/share/lib/tabset
file path=usr/share/lib/tabset/3101
file path=usr/share/lib/tabset/beehive
file path=usr/share/lib/tabset/hds
file path=usr/share/lib/tabset/hds3
file path=usr/share/lib/tabset/std
file path=usr/share/lib/tabset/stdcrt
file path=usr/share/lib/tabset/teleray
file path=usr/share/lib/tabset/vt100
file path=usr/share/lib/tabset/wyse-adds
file path=usr/share/lib/tabset/xerox1720
file path=usr/share/lib/termcap
file path=usr/share/lib/unittab
dir  path=usr/share/lib/xml group=sys
dir  path=usr/share/lib/xml/dtd group=sys
file path=usr/share/lib/xml/dtd/adt_record.dtd.1
file path=usr/share/lib/xml/dtd/kmfpolicy.dtd
file path=usr/share/lib/xml/dtd/service_bundle.dtd.1 group=sys
dir  path=usr/share/lib/xml/style group=sys
file path=usr/share/lib/xml/style/adt_record.xsl.1
dir  path=usr/share/man
dir  path=usr/share/man/man1
dir  path=usr/share/man/man4
dir  path=usr/share/man/man4d
dir  path=usr/share/man/man4fs
dir  path=usr/share/man/man5
dir  path=usr/share/man/man8
dir  path=usr/share/src group=sys
link path=usr/spool target=../var/spool
link path=usr/src target=./share/src
link path=usr/tmp target=../var/tmp
dir  path=var group=sys
dir  path=var/adm group=sys mode=0775
file path=var/adm/aculog owner=uucp mode=0600 preserve=true
dir  path=var/adm/exacct owner=adm group=adm
dir  path=var/adm/log owner=adm group=adm
file path=var/adm/spellhist mode=0666 preserve=true
dir  path=var/adm/streams group=sys
file path=var/adm/utmpx preserve=true
file path=var/adm/wtmpx owner=adm group=adm preserve=true
dir  path=var/audit group=sys
dir  path=var/cores group=sys
dir  path=var/cron group=sys
dir  path=var/games
dir  path=var/idmap owner=daemon group=daemon
dir  path=var/inet group=sys
dir  path=var/ld
dir  path=var/ld/$(ARCH64)
link path=var/ld/32 target=.
link path=var/ld/64 target=$(ARCH64)
dir  path=var/log group=sys
file path=var/log/authlog group=sys mode=0600 preserve=true
file path=var/log/syslog group=sys preserve=true
dir  path=var/logadm
dir  path=var/mail group=mail mode=1777
dir  path=var/mail/:saved group=mail mode=0775
dir  path=var/news
dir  path=var/opt group=sys
dir  path=var/preserve mode=1777
dir  path=var/run group=sys
dir  path=var/saf
dir  path=var/saf/zsmon group=sys
file path=var/saf/zsmon/log group=sys preserve=true
dir  path=var/spool
dir  path=var/spool/cron group=sys
dir  path=var/spool/cron/atjobs group=sys
dir  path=var/spool/cron/crontabs group=sys
file path=var/spool/cron/crontabs/adm group=sys mode=0600 preserve=true
file path=var/spool/cron/crontabs/root group=sys mode=0600 preserve=true
dir  path=var/spool/locks owner=uucp group=uucp
dir  path=var/svc group=sys
dir  path=var/svc/log group=sys
dir  path=var/svc/manifest group=sys
dir  path=var/svc/manifest/application group=sys
dir  path=var/svc/manifest/application/management group=sys
dir  path=var/svc/manifest/application/print group=sys
dir  path=var/svc/manifest/application/security group=sys
dir  path=var/svc/manifest/device group=sys
dir  path=var/svc/manifest/milestone group=sys
dir  path=var/svc/manifest/network group=sys
dir  path=var/svc/manifest/network/dns group=sys
dir  path=var/svc/manifest/network/ipsec group=sys
dir  path=var/svc/manifest/network/ldap group=sys
dir  path=var/svc/manifest/network/nfs group=sys
dir  path=var/svc/manifest/network/nis group=sys
dir  path=var/svc/manifest/network/routing group=sys
dir  path=var/svc/manifest/network/rpc group=sys
dir  path=var/svc/manifest/network/security group=sys
dir  path=var/svc/manifest/network/shares group=sys
dir  path=var/svc/manifest/platform group=sys
dir  path=var/svc/manifest/site group=sys
dir  path=var/svc/manifest/system group=sys
dir  path=var/svc/manifest/system/device group=sys
dir  path=var/svc/manifest/system/filesystem group=sys
dir  path=var/svc/manifest/system/security group=sys
dir  path=var/svc/manifest/system/svc group=sys
dir  path=var/svc/profile group=sys
dir  path=var/tmp group=sys mode=1777
driver name=dump perms="dump 0660 root sys"
driver name=eventfd perms="* 0666 root sys"
driver name=fssnap \
    policy="ctl read_priv_set=sys_config write_priv_set=sys_config" \
    perms="* 0640 root sys" perms="ctl 0666 root sys"
driver name=kstat perms="* 0666 root sys"
driver name=ksyms perms="* 0666 root sys"
driver name=logindmux
driver name=ptm clone_perms="ptmx 0666 root sys"
driver name=pts perms="* 0644 root sys" perms="0 0620 root tty" \
    perms="1 0620 root tty" perms="2 0620 root tty" perms="3 0620 root tty"
driver name=timerfd perms="* 0666 root sys"
legacy pkg=SUNWcsr \
    desc="core software for a specific instruction-set architecture" \
    name="Core Solaris, (Root)"
legacy pkg=SUNWcsu \
    desc="core software for a specific instruction-set architecture" \
    name="Core Solaris, (Usr)"
legacy pkg=SUNWftpr desc="FTP Server Configuration Files" \
    name="FTP Server, (Root)"
license cr_ATT license=cr_ATT
license cr_Sun license=cr_Sun
license lic_CDDL license=lic_CDDL
license usr/src/cmd/cmd-inet/sbin/ifparse/THIRDPARTYLICENSE \
    license=usr/src/cmd/cmd-inet/sbin/ifparse/THIRDPARTYLICENSE
license usr/src/cmd/cmd-inet/usr.lib/in.mpathd/THIRDPARTYLICENSE \
    license=usr/src/cmd/cmd-inet/usr.lib/in.mpathd/THIRDPARTYLICENSE
license usr/src/cmd/cmd-inet/usr.sbin/THIRDPARTYLICENSE.arp \
    license=usr/src/cmd/cmd-inet/usr.sbin/THIRDPARTYLICENSE.arp
license usr/src/cmd/cmd-inet/usr.sbin/THIRDPARTYLICENSE.route \
    license=usr/src/cmd/cmd-inet/usr.sbin/THIRDPARTYLICENSE.route
license usr/src/cmd/cmd-inet/usr.sbin/ifconfig/THIRDPARTYLICENSE \
    license=usr/src/cmd/cmd-inet/usr.sbin/ifconfig/THIRDPARTYLICENSE
license usr/src/cmd/cmd-inet/usr.sbin/traceroute/THIRDPARTYLICENSE \
    license=usr/src/cmd/cmd-inet/usr.sbin/traceroute/THIRDPARTYLICENSE
license usr/src/cmd/cron/THIRDPARTYLICENSE \
    license=usr/src/cmd/cron/THIRDPARTYLICENSE
license usr/src/cmd/csh/THIRDPARTYLICENSE \
    license=usr/src/cmd/csh/THIRDPARTYLICENSE
license usr/src/cmd/eeprom/THIRDPARTYLICENSE \
    license=usr/src/cmd/eeprom/THIRDPARTYLICENSE
license usr/src/cmd/fs.d/ufs/THIRDPARTYLICENSE \
    license=usr/src/cmd/fs.d/ufs/THIRDPARTYLICENSE
license usr/src/cmd/mt/THIRDPARTYLICENSE \
    license=usr/src/cmd/mt/THIRDPARTYLICENSE
license usr/src/cmd/script/THIRDPARTYLICENSE \
    license=usr/src/cmd/script/THIRDPARTYLICENSE
license usr/src/cmd/sed/THIRDPARTYLICENSE \
    license=usr/src/cmd/sed/THIRDPARTYLICENSE
license usr/src/cmd/stat/vmstat/THIRDPARTYLICENSE \
    license=usr/src/cmd/stat/vmstat/THIRDPARTYLICENSE
license usr/src/cmd/tail/THIRDPARTYLICENSE \
    license=usr/src/cmd/tail/THIRDPARTYLICENSE
license usr/src/cmd/tip/THIRDPARTYLICENSE \
    license=usr/src/cmd/tip/THIRDPARTYLICENSE
license usr/src/cmd/tr/THIRDPARTYLICENSE \
    license=usr/src/cmd/tr/THIRDPARTYLICENSE
license usr/src/cmd/vi/THIRDPARTYLICENSE \
    license=usr/src/cmd/vi/THIRDPARTYLICENSE
license usr/src/cmd/which/THIRDPARTYLICENSE \
    license=usr/src/cmd/which/THIRDPARTYLICENSE
license usr/src/cmd/xstr/THIRDPARTYLICENSE \
    license=usr/src/cmd/xstr/THIRDPARTYLICENSE
license usr/src/common/bzip2/LICENSE license=usr/src/common/bzip2/LICENSE
#
# The bootadm binary needs the etc/release file.
#
depend type=require fmri=release/name
#
# intrd and others use the illumos-defaulted perl interpreter
#
depend type=require fmri=runtime/perl$(PERL_PKGVERS)
#
# intrd uses sun-solaris Perl modules
#
depend type=require fmri=runtime/perl$(PERL_PKGVERS)/module/sun-solaris
#
# shell/ksh93 provides the system /bin/sh
depend type=require fmri=shell/ksh93
#
# The boot loader package
#
depend type=require fmri=system/boot/loader
#
# The System Console fonts
depend type=require fmri=system/data/console/fonts
#
# The loadkeys binary needs the keytables.
#
depend type=require fmri=system/data/keyboard/keytables
#
# Depend on terminfo data.
#
depend type=require fmri=system/data/terminfo
#
# Depend on zoneinfo data.
#
depend type=require fmri=system/data/zoneinfo
#
# The mailx binary calls /usr/lib/sendmail provided by mailwrapper
#
depend type=require fmri=system/network/mailwrapper<|MERGE_RESOLUTION|>--- conflicted
+++ resolved
@@ -29,11 +29,7 @@
 # Copyright 2019 Joyent, Inc.
 # Copyright (c) 2011, 2015 by Delphix. All rights reserved.
 # Copyright 2021 OmniOS Community Edition (OmniOSce) Association.
-<<<<<<< HEAD
-# Copyright 2023 Oxide Computer Company
-=======
 # Copyright 2024 Oxide Computer Company
->>>>>>> 1edba515
 #
 
 <include SUNWcs.man1.inc>
